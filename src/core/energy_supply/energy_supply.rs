--- conflicted
+++ resolved
@@ -611,89 +611,6 @@
         .collect::<Vec<_>>()
 }
 
-<<<<<<< HEAD
-=======
-pub fn from_input(
-    input: EnergySupplyInput,
-    simulation_timesteps: usize,
-    simulation_timestep: f64,
-    external_conditions: Arc<ExternalConditions>,
-) -> EnergySupplies {
-    EnergySupplies {
-        mains_electricity: input
-            .get::<str>(EnergySupplyKey::MainsElectricity.borrow())
-            .map(|s| {
-                supply_from_details(
-                    s,
-                    simulation_timesteps,
-                    simulation_timestep,
-                    external_conditions.clone(),
-                )
-            }),
-        mains_gas: input
-            .get::<str>(EnergySupplyKey::MainsGas.borrow())
-            .map(|s| {
-                supply_from_details(
-                    s,
-                    simulation_timesteps,
-                    simulation_timestep,
-                    external_conditions.clone(),
-                )
-            }),
-        bulk_lpg: input
-            .get::<str>(EnergySupplyKey::BulkLpg.borrow())
-            .map(|s| {
-                supply_from_details(
-                    s,
-                    simulation_timesteps,
-                    simulation_timestep,
-                    external_conditions.clone(),
-                )
-            }),
-        heat_network: input
-            .get::<str>(EnergySupplyKey::HeatNetwork.borrow())
-            .map(|s| {
-                supply_from_details(
-                    s,
-                    simulation_timesteps,
-                    simulation_timestep,
-                    external_conditions,
-                )
-            }),
-        unmet_demand: Arc::new(RwLock::new(EnergySupply::new(
-            FuelType::UnmetDemand,
-            simulation_timesteps,
-            Default::default(),
-            Default::default(),
-            Default::default(),
-        ))),
-        custom: None,
-        condition_11f_lpg: None,
-        bottled_lpg: None,
-    }
-}
-
-fn supply_from_details(
-    energy_supply_details: &EnergySupplyDetails,
-    simulation_timesteps: usize,
-    simulation_timestep: f64,
-    external_conditions: Arc<ExternalConditions>,
-) -> Arc<RwLock<EnergySupply>> {
-    let fuel_type: FuelType = energy_supply_details.into();
-    let electric_battery = energy_supply_details
-        .electric_battery
-        .as_ref()
-        .map(|input| ElectricBattery::from_input(input, simulation_timestep, external_conditions));
-    Arc::new(RwLock::new(EnergySupply::new(
-        fuel_type,
-        simulation_timesteps,
-        electric_battery,
-        energy_supply_details.priority.as_ref().cloned(),
-        energy_supply_details.is_export_capable,
-    )))
-}
-
->>>>>>> 74458942
 #[cfg(test)]
 mod tests {
     use super::*;
