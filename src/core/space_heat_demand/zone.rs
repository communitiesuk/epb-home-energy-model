--- conflicted
+++ resolved
@@ -176,7 +176,7 @@
     pub fn gains_solar(&self, simulation_time: SimulationTimeIteration) -> f64 {
         self.building_elements
             .iter()
-            .map(|el| el.element.solar_gains(simulation_time))
+            .map(|el| el.element.solar_gains(simulation_time).unwrap())
             .sum::<f64>()
     }
 
@@ -880,14 +880,10 @@
         // Coeff for temperature of next node
         matrix_a[(idx, idx + 1)] = -h_pli[i];
         // RHS of heat balance eqn for this node
-<<<<<<< HEAD
-        let (i_sol_dir, i_sol_dif) = i_sol_dir_dif_for(eli, external_conditions, simulation_time);
-        let (f_sh_dir, f_sh_dif) =
-            shading_factors_direct_diffuse_for(eli, external_conditions, *simulation_time).unwrap();
-=======
         let (i_sol_dir, i_sol_dif) = eli.i_sol_dir_dif(*simulation_time);
-        let (f_sh_dir, f_sh_dif) = eli.shading_factors_direct_diffuse(*simulation_time);
->>>>>>> 26d9da33
+        let (f_sh_dir, f_sh_dif) = eli
+            .shading_factors_direct_diffuse(*simulation_time)
+            .unwrap();
         vector_b[idx] = (k_pli[i] / delta_t) * temp_prev[idx]
             + (h_ce + h_re) * eli.temp_ext(*simulation_time)
             + a_sol * (i_sol_dif * f_sh_dif + i_sol_dir * f_sh_dir)
@@ -1376,8 +1372,7 @@
     use crate::core::units::DAYS_IN_MONTH;
     use crate::external_conditions::DaylightSavingsConfig;
     use crate::input::{
-        FloorType, InfiltrationBuildType, InfiltrationShelterType, InfiltrationTestType,
-        MassDistributionClass, WindShieldLocation,
+        InfiltrationBuildType, InfiltrationShelterType, InfiltrationTestType, MassDistributionClass,
     };
     use crate::simulation_time::{SimulationTime, HOURS_IN_DAY};
     use approx::assert_relative_eq;
@@ -1551,107 +1546,6 @@
         infiltration_ventilation_element: VentilationElement,
     ) -> Zone {
         // Create objects for the different building elements in the zone
-<<<<<<< HEAD
-        let be_opaque_i = BuildingElement::Opaque {
-            is_unheated_pitched_roof: Some(false),
-            area: 20.0,
-            pitch: 180.,
-            a_sol: 0.6,
-            r_c: Some(0.25),
-            k_m: 19000.,
-            mass_distribution_class: MassDistributionClass::I,
-            is_external_door: None,
-            orientation: 0.,
-            base_height: 0.,
-            height: 2.,
-            width: 10.,
-            u_value: None,
-            h_ci: None,
-            h_ri: None,
-            h_ce: None,
-            h_re: None,
-        };
-        let be_opaque_d = BuildingElement::Opaque {
-            is_unheated_pitched_roof: Some(true),
-            area: 26.0,
-            pitch: 180.,
-            a_sol: 0.55,
-            r_c: Some(0.33),
-            k_m: 16000.,
-            mass_distribution_class: MassDistributionClass::D,
-            is_external_door: None,
-            orientation: 0.,
-            base_height: 0.,
-            height: 2.,
-            width: 10.,
-            u_value: None,
-            h_ci: None,
-            h_ri: None,
-            h_ce: None,
-            h_re: None,
-        };
-        let be_ztc = BuildingElement::AdjacentZTC {
-            area: 22.5,
-            pitch: 135.,
-            r_c: Some(0.5),
-            k_m: 18000.,
-            mass_distribution_class: MassDistributionClass::E,
-            u_value: None,
-        };
-        let be_ground = BuildingElement::Ground {
-            area: 25.0,
-            total_area: 25.0,
-            pitch: 90.,
-            u_value: 1.33,
-            r_f: 0.2,
-            k_m: 17000.,
-            mass_distribution_class: MassDistributionClass::IE,
-            floor_type: FloorType::SuspendedFloor,
-            height_upper_surface: Some(0.5),
-            edge_insulation: None,
-            thermal_transmission_walls: Some(0.5),
-            thermal_resistance_of_insulation: Some(7.),
-            area_per_perimeter_vent: Some(0.01),
-            shield_fact_location: Some(WindShieldLocation::Sheltered),
-            h_pi: Some(2.2),
-            h_pe: Some(2.7),
-            thickness_walls: 0.2,
-            depth_basement_floor: None,
-            thermal_resistance_of_basement_walls: None,
-            thermal_transmittance_of_floor_above_basement: None,
-            height_basement_walls: None,
-            perimeter: 20.0,
-            psi_wall_floor_junc: 0.7,
-        };
-        let be_transparent = BuildingElement::Transparent {
-            pitch: 90.,
-            window_openable_control: None,
-            r_c: Some(0.4),
-            orientation: 180.,
-            g_value: 0.75,
-            frame_area_fraction: 0.25,
-            base_height: 1.0,
-            height: 1.25,
-            width: 4.0,
-            free_area_height: None,
-            mid_height: None,
-            max_window_open_area: None,
-            security_risk: None,
-            window_part_list: None,
-            shading: vec![],
-            u_value: None,
-            _area: None,
-        };
-        let be_ztu = BuildingElement::AdjacentZTUSimple {
-            area: 30.0,
-            pitch: 130.,
-            r_c: Some(0.5),
-            r_u: 0.6,
-            k_m: 18000.,
-            mass_distribution_class: MassDistributionClass::E,
-            u_value: None,
-        };
-=======
         let be_opaque_i = BuildingElement::Opaque(BuildingElementOpaque::new(
             20.,
             180.,
@@ -1723,7 +1617,6 @@
             MassDistributionClass::E,
             external_conditions.clone(),
         ));
->>>>>>> 26d9da33
 
         // Put building element objects in a list that can be iterated over
         let be_objs = IndexMap::from([
