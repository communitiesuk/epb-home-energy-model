use crate::core::units::{average_monthly_to_annual, JOULES_PER_KILOJOULE};
use crate::external_conditions::{ExternalConditions, WindowShadingObject};
use crate::input::{BuildingElement as BuildingElementInput, MassDistributionClass};
use crate::simulation_time::SimulationTimeIteration;
use anyhow::bail;
use std::f64::consts::PI;
use std::hash::{Hash, Hasher};
use std::sync::Arc;

// Difference between external air temperature and sky temperature
// (default value for intermediate climatic region from BS EN ISO 52016-1:2017, Table B.19)
const TEMP_DIFF_SKY: f64 = 11.0; // Kelvin

// Values from BS EN ISO 13789:2017, Table 8: Conventional surface heat
// transfer coefficients
const H_CI_UPWARDS: f64 = 5.0;
const H_CI_HORIZONTAL: f64 = 2.5;
const H_CI_DOWNWARDS: f64 = 0.7;
const H_CE: f64 = 20.0;
const H_RI: f64 = 5.13;
const H_RE: f64 = 4.14;

// Surface resistances of building elements, in m2 K / W
const R_SI_HORIZONTAL: f64 = 1.0 / (H_RI + H_CI_HORIZONTAL);
const R_SI_UPWARDS: f64 = 1.0 / (H_RI + H_CI_UPWARDS);
const R_SI_DOWNWARDS: f64 = 1.0 / (H_RI + H_CI_DOWNWARDS);
const R_SE: f64 = 1.0 / (H_CE + H_RE);

// From BR 443: The values under "horizontal" apply to heat flow
// directions +/- 30 degrees from horizontal plane.
const PITCH_LIMIT_HORIZ_CEILING: f64 = 60.0;
const PITCH_LIMIT_HORIZ_FLOOR: f64 = 120.0;

#[derive(Clone, Debug)]
pub enum BuildingElement {
    Opaque(BuildingElementOpaque),
    AdjacentZTC(BuildingElementAdjacentZTC),
    AdjacentZTUSimple(BuildingElementAdjacentZTUSimple),
    Ground(BuildingElementGround),
    Transparent(BuildingElementTransparent),
}

// macro so accessing individual building elements through the enum isn't so repetitive
macro_rules! per_element {
    ($val:expr, $pattern:pat => { $res:expr }) => {
        match $val {
            BuildingElement::Opaque($pattern) => $res,
            BuildingElement::AdjacentZTC($pattern) => $res,
            BuildingElement::AdjacentZTUSimple($pattern) => $res,
            BuildingElement::Ground($pattern) => $res,
            BuildingElement::Transparent($pattern) => $res,
        }
    };
}

pub trait BuildingElementBehaviour {
    fn area(&self) -> f64;

    fn a_sol(&self) -> f64;

    fn therm_rad_to_sky(&self) -> f64;

    /// Determine direction of heat flow for a surface
    fn heat_flow_direction(&self, temp_int_air: f64, temp_int_surface: f64) -> HeatFlowDirection {
        let pitch = self.pitch();
        if pitch >= PITCH_LIMIT_HORIZ_CEILING && pitch <= PITCH_LIMIT_HORIZ_FLOOR {
            HeatFlowDirection::Horizontal
        } else {
            let inwards_heat_flow = temp_int_air < temp_int_surface;
            let is_floor = pitch > PITCH_LIMIT_HORIZ_FLOOR;
            let is_ceiling = pitch < PITCH_LIMIT_HORIZ_CEILING;
            let upwards_heat_flow =
                (is_floor && inwards_heat_flow) || (is_ceiling && !inwards_heat_flow);
            if upwards_heat_flow {
                HeatFlowDirection::Upwards
            } else {
                HeatFlowDirection::Downwards
            }
        }
    }

<<<<<<< HEAD
    pub fn heat_capacity(&self) -> f64 {
        match *self {
            BuildingElement::Opaque { area, k_m, .. } => area * (k_m / JOULES_PER_KILOJOULE as f64),
            BuildingElement::AdjacentZTC { area, k_m, .. } => {
                area * (k_m / JOULES_PER_KILOJOULE as f64)
            }
            BuildingElement::AdjacentZTUSimple { area, k_m, .. } => {
                area * (k_m / JOULES_PER_KILOJOULE as f64)
            }
            BuildingElement::Ground { area, k_m, .. } => area * (k_m / JOULES_PER_KILOJOULE as f64),
            BuildingElement::Transparent { .. } => 0.0, // Set to zero as not included in heat loss calculations
        }
    }

    /// Return calculated solar gains using pitch and orientation of element
    pub fn solar_gains(
        &self,
        external_conditions: &ExternalConditions,
        simulation_time: SimulationTimeIteration,
    ) -> f64 {
        match *self {
            BuildingElement::Transparent {
                height,
                width,
                pitch,
                orientation,
                g_value,
                frame_area_fraction,
                ..
            } => {
                let (i_sol_dir, i_sol_dif, _, _) = external_conditions
                    .calculated_direct_diffuse_total_irradiance(
                        pitch,
                        orientation,
                        false,
                        &simulation_time,
                    );
                let g_value = Self::convert_g_value(g_value);

                let (f_sh_dir, f_sh_dif) =
                    shading_factors_direct_diffuse_for(self, external_conditions, simulation_time)
                        .unwrap();
                g_value
                    * (i_sol_dif * f_sh_dif + i_sol_dir * f_sh_dir)
                    * Self::calculate_area(height, width)
                    * (1. - frame_area_fraction)
            }
            _ => 0.,
=======
    fn pitch(&self) -> f64;

    /// Return internal surface resistance, in m2 K / W
    fn r_si(&self) -> f64 {
        let pitch = self.pitch();
        match pitch {
            PITCH_LIMIT_HORIZ_CEILING..=PITCH_LIMIT_HORIZ_FLOOR => R_SI_HORIZONTAL,
            ..PITCH_LIMIT_HORIZ_CEILING => R_SI_UPWARDS,
            PITCH_LIMIT_HORIZ_FLOOR.. => R_SI_DOWNWARDS,
            _ => unreachable!("Rust cannot tell that above is exhaustive"),
>>>>>>> 26d9da33
        }
    }

    /// Return external surface resistance, in m2 K / W
    fn r_se(&self) -> f64 {
        R_SE
    }

    /// Return internal convective heat transfer coefficient, in W / (m2.K)
    fn h_ci(&self, temp_int_air: f64, temp_int_surface: f64) -> f64 {
        match self.heat_flow_direction(temp_int_air, temp_int_surface) {
            HeatFlowDirection::Horizontal => H_CI_HORIZONTAL,
            HeatFlowDirection::Upwards => H_CI_UPWARDS,
            HeatFlowDirection::Downwards => H_CI_DOWNWARDS,
        }
    }

    /// Return internal radiative heat transfer coefficient, in W / (m2.K)
    fn h_ri(&self) -> f64 {
        H_RI
    }

    /// Return external convective heat transfer coefficient, in W / (m2.K)
    fn h_ce(&self) -> f64 {
        H_CE
    }

    /// Return external radiative heat transfer coefficient, in W / (m2.K)
    fn h_re(&self) -> f64 {
        H_RE
    }

    /// Return default of zero for i_sol_dir and i_sol_dif
    fn i_sol_dir_dif(&self, _simtime: SimulationTimeIteration) -> (f64, f64) {
        Default::default()
    }

    /// Return default of zero for solar gains
    fn solar_gains(&self, _simtime: SimulationTimeIteration) -> f64 {
        Default::default()
    }

    /// Return default of one for shading factor (no shading)
    fn shading_factors_direct_diffuse(&self, _simtime: SimulationTimeIteration) -> (f64, f64) {
        (1.0, 1.0)
    }

    fn k_pli(&self) -> &[f64];

    fn h_pli(&self) -> &[f64];

    /// Return number of nodes including external and internal layers
    fn number_of_nodes(&self) -> usize {
        self.k_pli().len()
    }

    /// Return number of nodes excluding external and internal layers
    fn number_of_inside_nodes(&self) -> usize {
        self.number_of_nodes() - 2
    }

    /// Return the temperature of the air on the other side of the building element
    fn temp_ext(&self, simtime: SimulationTimeIteration) -> f64;

    /// Return the fabric heat loss for the building element
    fn fabric_heat_loss(&self) -> f64;

    /// Return the fabric heat capacity for the building element
    fn heat_capacity(&self) -> f64;
}

pub(crate) use per_element;

/// Implement common interface on BuildingElement wrapper to delegate down to specialised building element struct types
impl BuildingElementBehaviour for BuildingElement {
    fn area(&self) -> f64 {
        per_element!(self, el => { el.area() })
    }

    fn a_sol(&self) -> f64 {
        per_element!(self, el => { el.a_sol() })
    }

    fn therm_rad_to_sky(&self) -> f64 {
        per_element!(self, el => { el.therm_rad_to_sky() })
    }

    fn heat_flow_direction(&self, temp_int_air: f64, temp_int_surface: f64) -> HeatFlowDirection {
        per_element!(self, el => { el.heat_flow_direction(temp_int_air, temp_int_surface) })
    }

    fn pitch(&self) -> f64 {
        per_element!(self, el => { el.pitch() })
    }

    fn r_si(&self) -> f64 {
        per_element!(self, el => { el.r_si() })
    }

    fn r_se(&self) -> f64 {
        per_element!(self, el => { el.r_se() })
    }

    fn h_ci(&self, temp_int_air: f64, temp_int_surface: f64) -> f64 {
        per_element!(self, el => { el.h_ci(temp_int_air, temp_int_surface) })
    }

    fn h_ri(&self) -> f64 {
        per_element!(self, el => { el.h_ri() })
    }

    fn h_ce(&self) -> f64 {
        per_element!(self, el => { el.h_ce() })
    }

    fn h_re(&self) -> f64 {
        per_element!(self, el => { el.h_re() })
    }

    fn i_sol_dir_dif(&self, simtime: SimulationTimeIteration) -> (f64, f64) {
        per_element!(self, el => { el.i_sol_dir_dif(simtime) })
    }

    fn solar_gains(&self, simtime: SimulationTimeIteration) -> f64 {
        per_element!(self, el => { el.solar_gains(simtime) })
    }

    fn shading_factors_direct_diffuse(&self, simtime: SimulationTimeIteration) -> (f64, f64) {
        per_element!(self, el => { el.shading_factors_direct_diffuse(simtime) })
    }

    fn k_pli(&self) -> &[f64] {
        per_element!(self, el => { el.k_pli() })
    }

    fn h_pli(&self) -> &[f64] {
        per_element!(self, el => { el.h_pli() })
    }

    fn temp_ext(&self, simtime: SimulationTimeIteration) -> f64 {
        per_element!(self, el => { el.temp_ext(simtime) })
    }

    fn fabric_heat_loss(&self) -> f64 {
        per_element!(self, el => { el.fabric_heat_loss() })
    }

    fn heat_capacity(&self) -> f64 {
        per_element!(self, el => { el.heat_capacity() })
    }
}

pub fn pitch_class(pitch: f64) -> HeatFlowDirection {
    match pitch {
        PITCH_LIMIT_HORIZ_CEILING..=PITCH_LIMIT_HORIZ_FLOOR => HeatFlowDirection::Horizontal,
        ..PITCH_LIMIT_HORIZ_CEILING => HeatFlowDirection::Upwards,
        PITCH_LIMIT_HORIZ_FLOOR.. => HeatFlowDirection::Downwards,
        _ => unreachable!("Rust cannot tell that above is exhaustive"),
    }
}

fn init_therm_rad_to_sky(f_sky: f64) -> f64 {
    f_sky * H_RE * TEMP_DIFF_SKY
}

/// A struct to represent opaque building elements (walls, roofs, etc.)
#[derive(Clone, Debug)]
pub struct BuildingElementOpaque {
    base_height: f64,
    width: f64,
    projected_height: f64,
    orientation: f64,
    external_conditions: Arc<ExternalConditions>,
    area: f64,
    r_c: f64,
    k_m: f64,
    pub a_sol: f64,
    pitch: f64,
    pub therm_rad_to_sky: f64,
    h_pli: [f64; 4],
    k_pli: [f64; 5],
}

/// Arguments (names based on those in BS EN ISO 52016-1:2017):
/// * `area` - net area of the opaque building element (i.e. minus any windows / doors / etc.)
/// * `pitch` - tilt angle of the surface from horizontal, in degrees between 0 and 180,
///          where 0 means the external surface is facing up, 90 means the external
///          surface is vertical and 180 means the external surface is facing down
/// * `a_sol`    - solar absorption coefficient at the external surface (dimensionless)
/// * `r_c`      - thermal resistance, in m2.K / W
/// * `k_m`      - areal heat capacity, in J / (m2.K)
/// * `mass_distribution_class`
///          - distribution of mass in building element, one of:
///             - 'I':  mass concentrated on internal side
///             - 'E':  mass concentrated on external side
///             - 'IE': mass divided over internal and external side
///             - 'D':  mass equally distributed
///             - 'M':  mass concentrated inside
/// * `orientation` -- is the orientation angle of the inclined surface, expressed as the
///                geographical azimuth angle of the horizontal projection of the inclined
///                surface normal, -180 to 180, in degrees
/// * `base_height` - is the distance between the ground and the lowest edge of the element, in m
/// * `height`      - is the height of the building element, in m
/// * `width`       - is the width of the building element, in m
/// * `external_conditions` -- reference to ExternalConditions object
impl BuildingElementOpaque {
    pub fn new(
        area: f64,
        pitch: f64,
        a_sol: f64,
        r_c: f64,
        k_m: f64,
        mass_distribution_class: MassDistributionClass,
        orientation: f64,
        base_height: f64,
        height: f64,
        width: f64,
        external_conditions: Arc<ExternalConditions>,
    ) -> Self {
        Self {
            base_height,
            width,
            projected_height: projected_height(pitch, height),
            orientation,
            external_conditions,
            area,
            r_c,
            k_m,
            a_sol,
            pitch,
            therm_rad_to_sky: init_therm_rad_to_sky(sky_view_factor(&pitch)),
            // Calculate node conductances (h_pli) and node heat capacities (k_pli)
            // according to BS EN ISO 52016-1:2017, section 6.5.7.2
            h_pli: {
                let h_outer = 6.0 / r_c;
                let h_inner = 3.0 / r_c;

                [h_outer, h_inner, h_inner, h_outer]
            },
            k_pli: match mass_distribution_class {
                MassDistributionClass::I => [0.0, 0.0, 0.0, 0.0, k_m],
                MassDistributionClass::E => [k_m, 0.0, 0.0, 0.0, 0.0],
                MassDistributionClass::IE => {
                    let k_ie = k_m / 2.0;
                    [k_ie, 0.0, 0.0, 0.0, k_ie]
                }
                MassDistributionClass::D => {
                    let k_inner = k_m / 4.0;
                    let k_outer = k_m / 8.0;
                    [k_outer, k_inner, k_inner, k_inner, k_outer]
                }
                MassDistributionClass::M => [0.0, 0.0, k_m, 0.0, 0.0],
            },
        }
    }
}

impl BuildingElementBehaviour for BuildingElementOpaque {
    fn area(&self) -> f64 {
        self.area
    }

    fn a_sol(&self) -> f64 {
        self.a_sol
    }

    fn therm_rad_to_sky(&self) -> f64 {
        self.therm_rad_to_sky
    }

    fn pitch(&self) -> f64 {
        self.pitch
    }

    fn i_sol_dir_dif(&self, simtime: SimulationTimeIteration) -> (f64, f64) {
        let (i_sol_dir, i_sol_dif, _, _) = self
            .external_conditions
            .calculated_direct_diffuse_total_irradiance(
                self.pitch,
                self.orientation,
                false,
                &simtime,
            );

        (i_sol_dir, i_sol_dif)
    }

    fn shading_factors_direct_diffuse(&self, simtime: SimulationTimeIteration) -> (f64, f64) {
        self.external_conditions
            .shading_reduction_factor_direct_diffuse(
                self.base_height,
                self.projected_height,
                self.width,
                self.pitch,
                self.orientation,
                &Default::default(),
                simtime,
            )
    }

    fn k_pli(&self) -> &[f64] {
        &self.k_pli
    }

    fn h_pli(&self) -> &[f64] {
        &self.h_pli
    }

    fn temp_ext(&self, simtime: SimulationTimeIteration) -> f64 {
        self.external_conditions.air_temp(&simtime)
    }

    fn fabric_heat_loss(&self) -> f64 {
        let u_value = 1. / (self.r_c + self.r_se() + self.r_si());
        self.area * u_value
    }

    fn heat_capacity(&self) -> f64 {
        self.area * (self.k_m / JOULES_PER_KILOJOULE as f64)
    }
}

/// A struct to represent building elements adjacent to a thermally conditioned zone (ZTC)
#[derive(Clone, Debug)]
pub struct BuildingElementAdjacentZTC {
    area: f64,
    pitch: f64,
    k_m: f64,
    external_conditions: Arc<ExternalConditions>,
    pub a_sol: f64,
    pub therm_rad_to_sky: f64,
    h_pli: [f64; 4],
    k_pli: [f64; 5],
}

impl BuildingElementAdjacentZTC {
    /// Arguments (names based on those in BS EN ISO 52016-1:2017):
    /// * `area`     - area (in m2) of this building element
    /// * `pitch` - tilt angle of the surface from horizontal, in degrees between 0 and 180,
    ///          where 0 means the external surface is facing up, 90 means the external
    ///          surface is vertical and 180 means the external surface is facing down
    /// * `r_c`      - thermal resistance, in m2.K / W
    /// * `k_m`      - areal heat capacity, in J / (m2.K)
    /// * `mass_distribution_class`
    ///          - distribution of mass in building element, one of:
    ///             - 'I':  mass concentrated on internal side
    ///             - 'E':  mass concentrated on external side
    ///             - 'IE': mass divided over internal and external side
    ///             - 'D':  mass equally distributed
    ///             - 'M':  mass concentrated inside
    /// * `external_conditions` - reference to ExternalConditions object
    pub fn new(
        area: f64,
        pitch: f64,
        r_c: f64,
        k_m: f64,
        mass_distribution_class: MassDistributionClass,
        external_conditions: Arc<ExternalConditions>,
    ) -> Self {
        // Element is adjacent to another building / thermally conditioned zone therefore
        // according to BS EN ISO 52016-1:2017, section 6.5.6.3.6:
        // View factor to the sky is zero
        let f_sky = 0.;
        // Solar absorption coefficient at the external surface is zero
        let a_sol = 0.;

        Self {
            area,
            pitch,
            k_m,
            external_conditions,
            a_sol,
            therm_rad_to_sky: init_therm_rad_to_sky(f_sky),
            // Calculate node conductances (h_pli) and node heat capacities (k_pli)
            // according to BS EN ISO 52016-1:2017, section 6.5.7.2
            h_pli: {
                let h_outer = 6.0 / r_c;
                let h_inner = 3.0 / r_c;

                [h_outer, h_inner, h_inner, h_outer]
            },
            k_pli: match mass_distribution_class {
                MassDistributionClass::I => [0.0, 0.0, 0.0, 0.0, k_m],
                MassDistributionClass::E => [k_m, 0.0, 0.0, 0.0, 0.0],
                MassDistributionClass::IE => {
                    let k_ie = k_m / 2.0;
                    [k_ie, 0.0, 0.0, 0.0, k_ie]
                }
                MassDistributionClass::D => {
                    let k_inner = k_m / 4.0;
                    let k_outer = k_m / 8.0;
                    [k_outer, k_inner, k_inner, k_inner, k_outer]
                }
                MassDistributionClass::M => [0.0, 0.0, k_m, 0.0, 0.0],
            },
        }
    }
}

impl BuildingElementBehaviour for BuildingElementAdjacentZTC {
    fn area(&self) -> f64 {
        self.area
    }

    fn a_sol(&self) -> f64 {
        self.a_sol
    }

    fn therm_rad_to_sky(&self) -> f64 {
        self.therm_rad_to_sky
    }

    fn pitch(&self) -> f64 {
        self.pitch
    }

    fn h_ce(&self) -> f64 {
        // Element is adjacent to another building / thermally conditioned zone
        // therefore according to BS EN ISO 52016-1:2017, section 6.5.6.3.6,
        // external heat transfer coefficients are zero
        0.0
    }

    fn h_re(&self) -> f64 {
        // Element is adjacent to another building / thermally conditioned zone
        // therefore according to BS EN ISO 52016-1:2017, section 6.5.6.3.6,
        // external heat transfer coefficients are zero
        0.0
    }

    fn k_pli(&self) -> &[f64] {
        &self.k_pli
    }

    fn h_pli(&self) -> &[f64] {
        &self.h_pli
    }

    fn temp_ext(&self, simtime: SimulationTimeIteration) -> f64 {
        self.external_conditions.air_temp(&simtime)
    }

    fn fabric_heat_loss(&self) -> f64 {
        // no heat loss to thermally conditioned zones
        0.0
    }

    fn heat_capacity(&self) -> f64 {
        self.area * (self.k_m / JOULES_PER_KILOJOULE as f64)
    }
}

/// A struct to represent building elements adjacent to a thermally unconditioned zone (ZTU)
#[derive(Clone, Debug)]
pub struct BuildingElementAdjacentZTUSimple {
    area: f64,
    pitch: f64,
    r_c: f64,
    r_u: f64,
    k_m: f64,
    external_conditions: Arc<ExternalConditions>,
    h_pli: [f64; 4],
    k_pli: [f64; 5],
    pub a_sol: f64,
    pub therm_rad_to_sky: f64,
}

impl BuildingElementAdjacentZTUSimple {
    /// Arguments (names based on those in BS EN ISO 52016-1:2017):
    /// * `area`     - area (in m2) of this building element
    /// * `pitch` - tilt angle of the surface from horizontal, in degrees between 0 and 180,
    ///          where 0 means the external surface is facing up, 90 means the external
    ///          surface is vertical and 180 means the external surface is facing down
    /// * `r_c`      - thermal resistance, in m2.K / W
    /// * `r_u`      - effective thermal resistance of unheated space, in m2.K / W;
    ///             see SAP 10.2 section 3.3 for suggested values
    /// * `k_m`      - areal heat capacity, in J / (m2.K)
    /// * `mass_distribution_class`
    ///          - distribution of mass in building element, one of:
    ///             - 'I':  mass concentrated on internal side
    ///             - 'E':  mass concentrated on external side
    ///             - 'IE': mass divided over internal and external side
    ///             - 'D':  mass equally distributed
    ///             - 'M':  mass concentrated inside
    /// * `external_conditions` - reference to ExternalConditions object
    pub fn new(
        area: f64,
        pitch: f64,
        r_c: f64,
        r_u: f64,
        k_m: f64,
        mass_distribution_class: MassDistributionClass,
        external_conditions: Arc<ExternalConditions>,
    ) -> Self {
        // Element is adjacent to another building / thermally conditioned zone therefore
        // according to BS EN ISO 52016-1:2017, section 6.5.6.3.6:
        // View factor to the sky is zero
        let f_sky = 0.;
        // Solar absorption coefficient at the external surface is zero
        let a_sol = 0.;

        Self {
            area,
            pitch,
            r_c,
            r_u,
            k_m,
            external_conditions,
            // Calculate node conductances (h_pli) and node heat capacities (k_pli)
            // according to BS EN ISO 52016-1:2017, section 6.5.7.2
            h_pli: {
                let h_outer = 6.0 / r_c;
                let h_inner = 3.0 / r_c;

                [h_outer, h_inner, h_inner, h_outer]
            },
            k_pli: match mass_distribution_class {
                MassDistributionClass::I => [0.0, 0.0, 0.0, 0.0, k_m],
                MassDistributionClass::E => [k_m, 0.0, 0.0, 0.0, 0.0],
                MassDistributionClass::IE => {
                    let k_ie = k_m / 2.0;
                    [k_ie, 0.0, 0.0, 0.0, k_ie]
                }
                MassDistributionClass::D => {
                    let k_inner = k_m / 4.0;
                    let k_outer = k_m / 8.0;
                    [k_outer, k_inner, k_inner, k_inner, k_outer]
                }
                MassDistributionClass::M => [0.0, 0.0, k_m, 0.0, 0.0],
            },
            a_sol,
            therm_rad_to_sky: init_therm_rad_to_sky(f_sky),
        }
    }
}

impl BuildingElementBehaviour for BuildingElementAdjacentZTUSimple {
    fn area(&self) -> f64 {
        self.area
    }

    fn a_sol(&self) -> f64 {
        self.a_sol
    }

    fn therm_rad_to_sky(&self) -> f64 {
        self.therm_rad_to_sky
    }

    fn pitch(&self) -> f64 {
        self.pitch
    }

    fn h_ce(&self) -> f64 {
        // Add an additional thermal resistance to the outside of the wall and
        // incorporate this in the values for the external surface heat transfer
        // coefficient.
        // As this is an adjusted figure in this class, and the split between
        // h_ce and h_re does not affect the calculation results, assign entire
        // effective surface heat transfer to h_ce and set h_re to zero.
        1.0 / ((1.0 / (H_CE + H_RE)) + self.r_u)
    }

    fn h_re(&self) -> f64 {
        // As this is an adjusted figure in this class, and the split between
        // h_ce and h_re does not affect the calculation results, assign entire
        // effective surface heat transfer to h_ce and set h_re to zero.
        0.0
    }

    fn k_pli(&self) -> &[f64] {
        &self.k_pli
    }

    fn h_pli(&self) -> &[f64] {
        &self.h_pli
    }

    fn temp_ext(&self, simtime: SimulationTimeIteration) -> f64 {
        self.external_conditions.air_temp(&simtime)
    }

    fn fabric_heat_loss(&self) -> f64 {
        let u_value = 1. / (self.r_c + self.r_se() + self.r_si());
        self.area * u_value
    }

    fn heat_capacity(&self) -> f64 {
        self.area * (self.k_m / JOULES_PER_KILOJOULE as f64)
    }
}

/// A struct to represent ground building elements
#[derive(Clone, Debug)]
pub struct BuildingElementGround {
    area: f64,
    pitch: f64,
    u_value: f64,
    k_m: f64,
    h_pi: f64,
    h_pe: f64,
    perimeter: f64,
    psi_wall_floor_junc: f64,
    external_conditions: Arc<ExternalConditions>,
    temp_int_annual: f64,
    h_ce: f64,
    h_re: f64,
    pub a_sol: f64,
    pub therm_rad_to_sky: f64,
    h_pli: [f64; 4],
    k_pli: [f64; 5],
}

impl BuildingElementGround {
    /// Arguments (names based on those in BS EN ISO 52016-1:2017):
    /// * `area`     - area (in m2) of this building element
    /// * `pitch` - tilt angle of the surface from horizontal, in degrees between 0 and 180,
    ///          where 0 means the external surface is facing up, 90 means the external
    ///          surface is vertical and 180 means the external surface is facing down
    /// * `u_value`  - steady-state thermal transmittance of floor, including the
    ///             effect of the ground, in W / (m2.K)
    /// * `r_f`      - total thermal resistance of all layers in the floor construction, in (m2.K) / W
    /// * `k_m`      - areal heat capacity of the ground floor element, in J / (m2.K)
    /// * `mass_distribution_class`
    ///          - distribution of mass in building element, one of:
    ///             - 'I':  mass concentrated on internal side
    ///             - 'E':  mass concentrated on external side
    ///             - 'IE': mass divided over internal and external side
    ///             - 'D':  mass equally distributed
    ///             - 'M':  mass concentrated inside
    /// * `h_pi`     - internal periodic heat transfer coefficient, as defined in
    ///             BS EN ISO 13370:2017 Annex H, in W / K
    /// * `h_pe`     - internal periodic heat transfer coefficient, as defined in
    ///             BS EN ISO 13370:2017 Annex H, in W / K
    /// * `perimeter` - perimeter of the floor, in metres
    /// * `psi_wall_floor_junc` - linear thermal transmittance of the junction
    ///                        between the floor and the walls, in W / (m.K)
    /// * `external_conditions` - reference to ExternalConditions object
    pub fn new(
        area: f64,
        pitch: f64,
        u_value: f64,
        r_f: f64,
        k_m: f64,
        mass_distribution_class: MassDistributionClass,
        h_pi: f64,
        h_pe: f64,
        perimeter: f64,
        psi_wall_floor_junc: f64,
        external_conditions: Arc<ExternalConditions>,
    ) -> anyhow::Result<Self> {
        // Solar absorption coefficient at the external surface of the ground element is zero
        // according to BS EN ISO 52016-1:2017, section 6.5.7.3
        let a_sol = 0.0;

        // View factor to the sky is zero because element is in contact with the ground
        let f_sky = 0.0;

        Ok(Self {
            area,
            pitch,
            u_value,
            k_m,
            h_pi,
            h_pe,
            perimeter,
            psi_wall_floor_junc,
            external_conditions,
            temp_int_annual: average_monthly_to_annual(TEMP_INT_MONTHLY_FOR_GROUND),
            h_ce: {
                // in m2.K/W
                let r_vi = (1.0 / u_value) - R_SI_FOR_GROUND - r_f - R_GR_FOR_GROUND;

                // BS EN ISO 13370:2017 Table 2 validity interval r_vi > 0
                if r_vi <= 0.0 {
                    bail!("r_vi should be greater than zero. check u-value and r_f inputs for floors - this should be checked at input validation");
                }

                1.0 / r_vi
            },
            h_re: 0.0,
            a_sol,
            therm_rad_to_sky: init_therm_rad_to_sky(f_sky),
            // Calculate node conductances (h_pli) and node heat capacities (k_pli)
            // according to BS EN ISO 52016-1:2017, section 6.5.7.2
            h_pli: {
                let r_c = 1.0 / u_value;
                let r_gr = R_GR_FOR_GROUND;

                [
                    2.0 / r_gr,
                    1.0 / (r_c / 4.0 + r_gr / 2.0),
                    2.0 / r_c,
                    4.0 / r_c,
                ]
            },
            k_pli: {
                let k_gr = K_GR_FOR_GROUND;
                match mass_distribution_class {
                    MassDistributionClass::I => [0.0, k_gr, 0.0, 0.0, k_m],
                    MassDistributionClass::E => [0.0, k_gr, k_m, 0.0, 0.0],
                    MassDistributionClass::IE => {
                        let k_ie = k_m / 2.0;
                        [0.0, k_gr, k_ie, 0.0, k_ie]
                    }
                    MassDistributionClass::D => {
                        let k_inner = k_m / 2.0;
                        let k_outer = k_m / 4.0;
                        [0.0, k_gr, k_outer, k_inner, k_outer]
                    }
                    MassDistributionClass::M => [0.0, k_gr, 0.0, k_m, 0.0],
                }
            },
        })
    }
}

impl BuildingElementBehaviour for BuildingElementGround {
    fn area(&self) -> f64 {
        self.area
    }

    fn a_sol(&self) -> f64 {
        self.a_sol
    }

    fn therm_rad_to_sky(&self) -> f64 {
        self.therm_rad_to_sky
    }

    fn pitch(&self) -> f64 {
        self.pitch
    }

    fn h_ce(&self) -> f64 {
        self.h_ce
    }

    fn h_re(&self) -> f64 {
        self.h_re
    }

    fn k_pli(&self) -> &[f64] {
        &self.k_pli
    }

    fn h_pli(&self) -> &[f64] {
        &self.h_pli
    }

    fn temp_ext(&self, simtime: SimulationTimeIteration) -> f64 {
        let temp_ext_annual = self
            .external_conditions
            .air_temp_annual()
            .expect("no annual air temp available");
        let temp_ext_month = self
            .external_conditions
            .air_temp_monthly(simtime.current_month_start_end_hours());

        let current_month = simtime.current_month().unwrap_or(0);
        let temp_int_month = TEMP_INT_MONTHLY_FOR_GROUND[current_month as usize];

        // BS EN ISO 13370:2017 Eqn C.4
        let heat_flow_month = self.u_value * self.area * (self.temp_int_annual - temp_ext_annual)
            + self.perimeter * self.psi_wall_floor_junc * (temp_int_month - temp_ext_month)
            - self.h_pi * (self.temp_int_annual - temp_int_month)
            + self.h_pe * (temp_ext_annual - temp_ext_month);

        // BS EN ISO 13370:2017 Eqn F.2
        temp_int_month
            - (heat_flow_month
                - (self.perimeter
                    * self.psi_wall_floor_junc
                    * (self.temp_int_annual - temp_ext_annual)))
                / (self.area * self.u_value)
    }

    fn fabric_heat_loss(&self) -> f64 {
        self.u_value * self.area
    }

    fn heat_capacity(&self) -> f64 {
        self.area * (self.k_m / JOULES_PER_KILOJOULE as f64)
    }
}

<<<<<<< HEAD
pub fn shading_factors_direct_diffuse_for(
    element: &BuildingElement,
    external_conditions: &ExternalConditions,
    simulation_time: SimulationTimeIteration,
) -> anyhow::Result<(f64, f64)> {
    Ok(match element {
        BuildingElement::Opaque {
            base_height,
            height,
=======
/// A class to represent transparent building elements (windows etc.)
#[derive(Clone, Debug)]
pub struct BuildingElementTransparent {
    area: f64,
    r_c: f64,
    pitch: f64,
    orientation: f64,
    g_value: f64,
    frame_area_fraction: f64,
    base_height: f64,
    projected_height: f64,
    mid_height: f64,
    width: f64,
    shading: Vec<WindowShadingObject>,
    h_pli: [f64; 1],
    k_pli: [f64; 2],
    pub a_sol: f64,
    pub therm_rad_to_sky: f64,
    external_conditions: Arc<ExternalConditions>,
}

impl BuildingElementTransparent {
    pub fn new(
        pitch: f64,
        r_c: f64,
        orientation: f64,
        g_value: f64,
        frame_area_fraction: f64,
        base_height: f64,
        height: f64,
        width: f64,
        shading: Vec<WindowShadingObject>,
        external_conditions: Arc<ExternalConditions>,
    ) -> Self {
        // Solar absorption coefficient is zero because element is transparent
        let a_sol = 0.0;

        // This is the f_sky value for an unshaded surface
        let f_sky = sky_view_factor(&pitch);

        Self {
            area: height * width,
            r_c,
>>>>>>> 26d9da33
            pitch,
            orientation,
<<<<<<< HEAD
            ..
        } => external_conditions.shading_reduction_factor_direct_diffuse(
            *base_height,
            projected_height(*pitch, *height),
            *width,
            *pitch,
            *orientation,
            &Default::default(),
            simulation_time,
        )?,
        BuildingElement::Transparent {
=======
            g_value,
            frame_area_fraction,
>>>>>>> 26d9da33
            base_height,
            projected_height: projected_height(pitch, height),
            mid_height: base_height + height / 2.0,
            width,
            shading,
<<<<<<< HEAD
            ..
        } => external_conditions.shading_reduction_factor_direct_diffuse(
            *base_height,
            projected_height(*pitch, *height),
            *width,
            *pitch,
            *orientation,
            shading,
            simulation_time,
        )?,
        _ => (1.0, 1.0),
    })
}
=======
            h_pli: [1.0 / r_c],
            k_pli: [0.0, 0.0],
            a_sol,
            therm_rad_to_sky: init_therm_rad_to_sky(f_sky),
            external_conditions,
        }
    }
>>>>>>> 26d9da33

    /// return g_value corrected for angle of solar radiation
    fn convert_g_value(&self) -> f64 {
        // TODO (from Python) for windows with scattering glazing or solar shading provisions
        // there is a different, more complex method for conversion that depends on
        // timestep (via solar altitude).
        // suggest this is implemented at the same time as window shading (devices
        // rather than fixed features) as will also need to link to shading schedule.
        // see ISO 52016 App E. Page 177
        // How do we know whether a window has "scattering glazing"?
        //
        // g_value = agl * g_alt + (1 - agl) * g_dif

        let fw = 0.90;
        // default from ISO 52016 App B Table B.22
        fw * self.g_value
    }

    pub fn projected_height(&self) -> f64 {
        self.projected_height
    }

<<<<<<< HEAD
            // BS EN ISO 13370:2017 Eqn C.4
            let heat_flow_month = u_value * area * (temp_int_annual - temp_ext_annual)
                + perimeter * psi_wall_floor_junc * (temp_int_month - temp_ext_month)
                - h_pi.unwrap() * (temp_int_annual - temp_int_month)
                + h_pe.unwrap() * (temp_ext_annual - temp_ext_month);
=======
    pub fn mid_height(&self) -> f64 {
        self.mid_height
    }
>>>>>>> 26d9da33

    pub fn orientation(&self) -> f64 {
        self.orientation
    }
}

impl BuildingElementBehaviour for BuildingElementTransparent {
    fn area(&self) -> f64 {
        self.area
    }

    fn a_sol(&self) -> f64 {
        self.a_sol
    }

    fn therm_rad_to_sky(&self) -> f64 {
        self.therm_rad_to_sky
    }

    fn pitch(&self) -> f64 {
        self.pitch
    }

    fn solar_gains(&self, simtime: SimulationTimeIteration) -> f64 {
        let (i_sol_dir, i_sol_dif, _, _) = self
            .external_conditions
            .calculated_direct_diffuse_total_irradiance(
                self.pitch,
                self.orientation,
                false,
                &simtime,
            );
        let g_value = self.convert_g_value();

        let (f_sh_dir, f_sh_dif) = self.shading_factors_direct_diffuse(simtime);
        g_value
            * (i_sol_dif * f_sh_dif + i_sol_dir * f_sh_dir)
            * self.area
            * (1. - self.frame_area_fraction)
    }

    fn shading_factors_direct_diffuse(&self, simtime: SimulationTimeIteration) -> (f64, f64) {
        self.external_conditions
            .shading_reduction_factor_direct_diffuse(
                self.base_height,
                self.projected_height,
                self.width,
                self.pitch,
                self.orientation,
                &self.shading,
                simtime,
            )
    }

    fn k_pli(&self) -> &[f64] {
        &self.k_pli
    }

    fn h_pli(&self) -> &[f64] {
        &self.h_pli
    }

    fn temp_ext(&self, simtime: SimulationTimeIteration) -> f64 {
        self.external_conditions.air_temp(&simtime)
    }

    fn fabric_heat_loss(&self) -> f64 {
        // Effective window U-value includes assumed use of curtains/blinds, see
        // SAP10.2 spec, paragraph 3.2
        // TODO Confirm this is still the desired approach for SAP 11
        let r_curtains_blinds = 0.04;
        let u_value = 1. / ((self.r_c + self.r_si() + self.r_se()) + r_curtains_blinds);
        self.area * u_value
    }

    fn heat_capacity(&self) -> f64 {
        // Set to zero as not included in heat loss calculations
        0.0
    }
}

pub struct NamedBuildingElementTransparent {
    pub name: String,
    pub window: BuildingElementTransparent,
}

// equality and hashing based on name for identity

impl PartialEq for NamedBuildingElementTransparent {
    fn eq(&self, other: &Self) -> bool {
        self.name == other.name
    }
}

impl Eq for NamedBuildingElementTransparent {}

impl Hash for NamedBuildingElementTransparent {
    fn hash<H: Hasher>(&self, state: &mut H) {
        self.name.hash(state);
    }
}

pub fn area_for_building_element_input(element: &BuildingElementInput) -> f64 {
    match *element {
        BuildingElementInput::Opaque { area: a, .. } => a,
        BuildingElementInput::Transparent { height, width, .. } => height * width,
        BuildingElementInput::Ground { area: a, .. } => a,
        BuildingElementInput::AdjacentZTC { area: a, .. } => a,
        BuildingElementInput::AdjacentZTUSimple { area: a, .. } => a,
    }
}

/// calc the vertically projected height of a surface from
/// the actual height and tilt of the surface
pub fn projected_height(tilt: f64, height: f64) -> f64 {
    let mut ph = height * tilt.to_radians().sin();
    // BS EN ISO 52010-1 Table 7 geometric input data; shading. Footnote d
    // validity interval H1;ic > 0
    // if horizontal (height = 0): choose small value e.g. H1 = 0.01 m"""
    if ph < 0.01 {
        ph = 0.01;
    }

    ph
}

pub fn convert_uvalue_to_resistance(u_value: f64, pitch: f64) -> f64 {
    (1.0 / u_value) - r_si_for_pitch(pitch) - R_SE
}

fn r_si_for_pitch(pitch: f64) -> f64 {
    match pitch {
        _ if (PITCH_LIMIT_HORIZ_CEILING..=PITCH_LIMIT_HORIZ_FLOOR).contains(&pitch) => {
            R_SI_HORIZONTAL
        }
        _ if pitch < PITCH_LIMIT_HORIZ_CEILING => R_SI_UPWARDS,
        _ if pitch > PITCH_LIMIT_HORIZ_FLOOR => R_SI_DOWNWARDS,
        _ => panic!("problem with pitch value"), // this case should never happen as above cases are exhaustive but rust can't tell
    }
}

/// Calculate longwave sky view factor from pitch in degrees
fn sky_view_factor(pitch: &f64) -> f64 {
    // # TODO account for shading
    // # TODO check longwave is correct
    let pitch_rads = pitch * PI / 180.0;

    0.5 * (1.0 + pitch_rads.cos())
}

#[derive(Debug, PartialEq)]
pub enum HeatFlowDirection {
    Horizontal,
    Upwards,
    Downwards,
}

// Thermal properties of ground from BS EN ISO 13370:2017 Table 7
// Use values for clay or silt (same as BR 443 and SAP 10)
const THERMAL_CONDUCTIVITY_OF_GROUND: f64 = 1.5;
// in W/(m.K)
const HEAT_CAPACITY_PER_VOLUME_OF_GROUND: f64 = 3_000_000.;
// in J/(m3.K)
const THICKNESS_GROUND_LAYER: f64 = 0.5; // in m. Specified in BS EN ISO 52016-1:2017 section 6.5.8.2

// thermal resistance in (m2.K)/W
const R_GR_FOR_GROUND: f64 = THICKNESS_GROUND_LAYER / THERMAL_CONDUCTIVITY_OF_GROUND;
// areal heat capacity in J/(m2.K)
const K_GR_FOR_GROUND: f64 = THICKNESS_GROUND_LAYER * HEAT_CAPACITY_PER_VOLUME_OF_GROUND;

const R_SI_FOR_GROUND: f64 = 0.17; // ISO 6946 - internal surface resistance

// Assume values for temp_int_annual and temp_int_monthly
// These are based on SAP 10 notional building runs for 5 archetypes used
// for inter-model comparison/validation. The average of the monthly mean
// internal temperatures from each run was taken.
const TEMP_INT_MONTHLY_FOR_GROUND: [f64; 12] = [
    19.46399546,
    19.66940204,
    19.90785898,
    20.19719837,
    20.37461865,
    20.45679018,
    20.46767703,
    20.46860812,
    20.43505593,
    20.22266322,
    19.82726777,
    19.45430847,
];

#[cfg(test)]
mod tests {
    use super::*;
    use crate::external_conditions::DaylightSavingsConfig;
    use crate::input::{EdgeInsulation, FloorType, WindShieldLocation};
    use crate::simulation_time::{SimulationTime, SimulationTimeIterator};
    use approx::assert_relative_eq;
    use pretty_assertions::assert_eq;
    use rstest::*;

    #[fixture]
    pub fn simulation_time() -> SimulationTimeIterator {
        SimulationTime::new(0.0, 4.0, 1.0).iter()
    }

    #[fixture]
    pub fn external_conditions(simulation_time: SimulationTimeIterator) -> Arc<ExternalConditions> {
        Arc::new(ExternalConditions::new(
            &simulation_time,
            vec![0.0, 5.0, 10.0, 15.0],
            vec![],
            vec![],
            vec![0.0; 4],
            vec![0.0; 4],
            vec![],
            55.0,
            0.0,
            0,
            0,
            None,
            1.0,
            None,
            DaylightSavingsConfig::NotApplicable,
            false,
            false,
            vec![],
        ))
    }

    #[fixture]
<<<<<<< HEAD
    pub fn be_i() -> BuildingElement {
        BuildingElement::Opaque {
            is_unheated_pitched_roof: Some(false),
            area: 20.0,
            pitch: 180.0,
            a_sol: 0.6,
            u_value: None,
            r_c: Some(0.25),
            k_m: 19000.0,
            mass_distribution_class: MassDistributionClass::I,
            is_external_door: None,
            orientation: 0.0,
            base_height: 0.0,
            height: 2.0,
            width: 10.0,
            h_re: None,
            h_ci: None,
            h_ri: None,
            h_ce: None,
        }
    }

    #[fixture]
    pub fn be_e() -> BuildingElement {
        BuildingElement::Opaque {
            is_unheated_pitched_roof: Some(false),
            area: 22.5,
            pitch: 135.0,
            a_sol: 0.61,
            u_value: None,
            r_c: Some(0.5),
            k_m: 18000.0,
            mass_distribution_class: MassDistributionClass::E,
            is_external_door: None,
            orientation: 180.0,
            base_height: 0.0,
            height: 2.25,
            width: 10.0,
            h_re: None,
            h_ci: None,
            h_ri: None,
            h_ce: None,
        }
    }

    #[fixture]
    pub fn be_ie() -> BuildingElement {
        BuildingElement::Opaque {
            is_unheated_pitched_roof: Some(false),
            area: 25.0,
            pitch: 90.0,
            a_sol: 0.62,
            u_value: None,
            r_c: Some(0.75),
            k_m: 17000.0,
            mass_distribution_class: MassDistributionClass::IE,
            is_external_door: None,
            orientation: 90.0,
            base_height: 0.0,
            height: 2.5,
            width: 10.0,
            h_re: None,
            h_ci: None,
            h_ri: None,
            h_ce: None,
        }
    }

    #[fixture]
    pub fn be_d() -> BuildingElement {
        BuildingElement::Opaque {
            is_unheated_pitched_roof: Some(true),
            area: 27.5,
            pitch: 45.0,
            a_sol: 0.63,
            u_value: None,
            r_c: Some(0.8),
            k_m: 16000.0,
            mass_distribution_class: MassDistributionClass::D,
            is_external_door: None,
            orientation: -90.0,
            base_height: 0.0,
            height: 2.75,
            width: 10.0,
            h_re: None,
            h_ci: None,
            h_ri: None,
            h_ce: None,
        }
    }

    #[fixture]
    pub fn be_m() -> BuildingElement {
        BuildingElement::Opaque {
            is_unheated_pitched_roof: Some(false),
            area: 30.0,
            pitch: 0.0,
            a_sol: 0.64,
            u_value: None,
            r_c: Some(0.4),
            k_m: 15000.0,
            mass_distribution_class: MassDistributionClass::M,
            is_external_door: None,
            orientation: 0.0,
            base_height: 0.0,
            height: 3.0,
            width: 10.0,
            h_re: None,
            h_ci: None,
            h_ri: None,
            h_ce: None,
        }
=======
    pub fn be_i(external_conditions: Arc<ExternalConditions>) -> BuildingElementOpaque {
        BuildingElementOpaque::new(
            20.,
            180.,
            0.60,
            0.25,
            19000.0,
            MassDistributionClass::I,
            0.,
            0.,
            2.,
            10.,
            external_conditions,
        )
    }

    #[fixture]
    pub fn be_e(external_conditions: Arc<ExternalConditions>) -> BuildingElementOpaque {
        BuildingElementOpaque::new(
            22.5,
            135.,
            0.61,
            0.50,
            18000.0,
            MassDistributionClass::E,
            180.,
            0.,
            2.25,
            10.,
            external_conditions,
        )
    }

    #[fixture]
    pub fn be_ie(external_conditions: Arc<ExternalConditions>) -> BuildingElementOpaque {
        BuildingElementOpaque::new(
            25.,
            90.,
            0.62,
            0.75,
            17000.0,
            MassDistributionClass::IE,
            90.,
            0.,
            2.5,
            10.,
            external_conditions,
        )
    }

    #[fixture]
    pub fn be_d(external_conditions: Arc<ExternalConditions>) -> BuildingElementOpaque {
        BuildingElementOpaque::new(
            27.5,
            45.,
            0.63,
            0.80,
            16000.0,
            MassDistributionClass::D,
            -90.,
            0.,
            2.75,
            10.,
            external_conditions,
        )
    }

    #[fixture]
    pub fn be_m(external_conditions: Arc<ExternalConditions>) -> BuildingElementOpaque {
        BuildingElementOpaque::new(
            30.,
            0.,
            0.64,
            0.40,
            15000.0,
            MassDistributionClass::M,
            0.,
            0.,
            3.,
            10.,
            external_conditions,
        )
>>>>>>> 26d9da33
    }

    #[fixture]
    pub fn opaque_building_elements(
        be_i: BuildingElementOpaque,
        be_e: BuildingElementOpaque,
        be_ie: BuildingElementOpaque,
        be_d: BuildingElementOpaque,
        be_m: BuildingElementOpaque,
    ) -> [BuildingElementOpaque; 5] {
        [be_i, be_e, be_ie, be_d, be_m]
    }

    #[rstest]
    pub fn test_no_of_nodes_for_opaque(opaque_building_elements: [BuildingElementOpaque; 5]) {
        for be in opaque_building_elements.iter() {
            assert_eq!(be.number_of_nodes(), 5, "incorrect number of nodes");
            assert_eq!(
                be.number_of_inside_nodes(),
                3,
                "incorrect number of inside nodes"
            );
        }
    }

    #[rstest]
    pub fn test_area_for_opaque(opaque_building_elements: [BuildingElementOpaque; 5]) {
        // Define increment between test cases
        let area_inc = 2.5;
        for (i, be) in opaque_building_elements.iter().enumerate() {
            assert_eq!(
                be.area(),
                20.0 + i as f64 * area_inc,
                "incorrect area returned"
            );
        }
    }

    #[rstest]
    pub fn test_heat_flow_direction_for_opaque(
        opaque_building_elements: [BuildingElementOpaque; 5],
    ) {
        let temp_int_air = 20.0;
        let temp_int_surface = [19.0, 21.0, 22.0, 21.0, 19.0];
        let results = [
            HeatFlowDirection::Downwards,
            HeatFlowDirection::Upwards,
            HeatFlowDirection::Horizontal,
            HeatFlowDirection::Downwards,
            HeatFlowDirection::Upwards,
        ];
        for (i, be) in opaque_building_elements.iter().enumerate() {
            assert_eq!(
                be.heat_flow_direction(temp_int_air, temp_int_surface[i]),
                results[i],
                "incorrect heat flow direction returned"
            );
        }
    }

    #[rstest]
    pub fn test_r_si_for_opaque(opaque_building_elements: [BuildingElementOpaque; 5]) {
        let results = [0.17, 0.17, 0.13, 0.10, 0.10];

        for (i, be) in opaque_building_elements.iter().enumerate() {
            assert_relative_eq!(be.r_si(), results[i], max_relative = 0.05);
        }
    }

    #[rstest]
    pub fn test_h_ci_for_opaque(opaque_building_elements: [BuildingElementOpaque; 5]) {
        let temp_int_air = 20.0;
        let temp_int_surface = [19.0, 21.0, 22.0, 21.0, 19.0];
        let results = [0.7, 5.0, 2.5, 0.7, 5.0];

        for (i, be) in opaque_building_elements.iter().enumerate() {
            assert_relative_eq!(
                be.h_ci(temp_int_air, temp_int_surface[i]),
                results[i],
                max_relative = 1e-2
            );
        }
    }

    #[rstest]
    pub fn test_h_ri_for_opaque(opaque_building_elements: [BuildingElementOpaque; 5]) {
        for be in opaque_building_elements.iter() {
            assert_relative_eq!(be.h_ri(), 5.13,);
        }
    }

    #[rstest]
    pub fn test_h_ce_for_opaque(opaque_building_elements: [BuildingElementOpaque; 5]) {
        for be in opaque_building_elements.iter() {
            assert_relative_eq!(be.h_ce(), 20.0,);
        }
    }

    #[rstest]
    pub fn test_h_re(opaque_building_elements: [BuildingElementOpaque; 5]) {
        for be in opaque_building_elements.iter() {
            assert_relative_eq!(be.h_re(), 4.14,);
        }
    }

    #[rstest]
    pub fn test_a_sol_for_opaque(opaque_building_elements: [BuildingElementOpaque; 5]) {
        // Define increment between test cases
        let a_sol_inc = 0.01;

        for (i, be) in opaque_building_elements.iter().enumerate() {
            assert_relative_eq!(be.a_sol(), 0.6 + i as f64 * a_sol_inc,);
        }
    }

    #[rstest]
    pub fn test_therm_rad_to_sky_for_opaque(opaque_building_elements: [BuildingElementOpaque; 5]) {
        let results = [0.0, 6.6691785923823135, 22.77, 38.87082140761768, 45.54];

        for (i, be) in opaque_building_elements.iter().enumerate() {
            assert_relative_eq!(be.therm_rad_to_sky(), results[i],);
        }
    }

    #[rstest]
    pub fn test_h_pli_for_opaque(opaque_building_elements: [BuildingElementOpaque; 5]) {
        let results = [
            [24.0, 12.0, 12.0, 24.0],
            [12.0, 6.0, 6.0, 12.0],
            [8.0, 4.0, 4.0, 8.0],
            [7.5, 3.75, 3.75, 7.5],
            [15.0, 7.5, 7.5, 15.0],
        ];

        for (i, be) in opaque_building_elements.iter().enumerate() {
            assert_eq!(be.h_pli(), &results[i], "incorrect h_pli list returned");
        }
    }

    #[rstest]
    pub fn test_k_pli_for_opaque(opaque_building_elements: [BuildingElementOpaque; 5]) {
        let results = [
            [0.0, 0.0, 0.0, 0.0, 19000.0],
            [18000.0, 0.0, 0.0, 0.0, 0.0],
            [8500.0, 0.0, 0.0, 0.0, 8500.0],
            [2000.0, 4000.0, 4000.0, 4000.0, 2000.0],
            [0.0, 0.0, 15000.0, 0.0, 0.0],
        ];

        for (i, be) in opaque_building_elements.iter().enumerate() {
            assert_eq!(be.k_pli(), &results[i], "incorrect k_pli returned");
        }
    }

    #[rstest]
    pub fn test_temp_ext_for_opaque(
        opaque_building_elements: [BuildingElementOpaque; 5],
        simulation_time: SimulationTimeIterator,
    ) {
        for be in opaque_building_elements.iter() {
            for (t_idx, t_it) in simulation_time.clone().enumerate() {
                assert_eq!(
                    be.temp_ext(t_it),
                    t_idx as f64 * 5.,
                    "incorrect ext temp returned"
                );
            }
        }
    }

    #[ignore = "the assertion values here cause failures - upstream fix has been committed to"]
    #[rstest]
    pub fn test_fabric_heat_loss_for_opaque(opaque_building_elements: [BuildingElementOpaque; 5]) {
        let results = [43.20, 35.15, 27.10, 27.15, 55.54];

        for (i, be) in opaque_building_elements.iter().enumerate() {
            assert_relative_eq!(be.fabric_heat_loss(), results[i], max_relative = 1e-2);
        }
    }

    #[rstest]
    pub fn test_heat_capacity_for_opaque(opaque_building_elements: [BuildingElementOpaque; 5]) {
        let results = [380., 405., 425., 440., 450.];
        for (i, be) in opaque_building_elements.iter().enumerate() {
            assert_eq!(
                be.heat_capacity(),
                results[i],
                "incorrect heat capacity returned"
            );
        }
    }

    #[fixture]
    pub fn adjacent_ztc_building_elements(
        external_conditions: Arc<ExternalConditions>,
    ) -> [BuildingElementAdjacentZTC; 5] {
        let be_i = BuildingElementAdjacentZTC::new(
            20.0,
            180.,
            0.25,
            19000.0,
            MassDistributionClass::I,
            external_conditions.clone(),
        );
        let be_e = BuildingElementAdjacentZTC::new(
            22.5,
            135.,
            0.50,
            18000.0,
            MassDistributionClass::E,
            external_conditions.clone(),
        );
        let be_ie = BuildingElementAdjacentZTC::new(
            25.0,
            90.,
            0.75,
            17000.0,
            MassDistributionClass::IE,
            external_conditions.clone(),
        );
        let be_d = BuildingElementAdjacentZTC::new(
            27.5,
            45.,
            0.80,
            16000.0,
            MassDistributionClass::D,
            external_conditions.clone(),
        );
        let be_m = BuildingElementAdjacentZTC::new(
            30.0,
            0.,
            0.40,
            15000.0,
            MassDistributionClass::M,
            external_conditions,
        );
        [be_i, be_e, be_ie, be_d, be_m]
    }

    #[rstest]
    pub fn test_no_of_nodes_for_adjacent_ztc(
        adjacent_ztc_building_elements: [BuildingElementAdjacentZTC; 5],
    ) {
        for be in adjacent_ztc_building_elements {
            assert_eq!(be.number_of_nodes(), 5, "incorrect number of nodes");
            assert_eq!(
                be.number_of_inside_nodes(),
                3,
                "incorrect number of inside nodes"
            );
        }
    }

    #[rstest]
    pub fn test_area_for_adjacent_ztc(
        adjacent_ztc_building_elements: [BuildingElementAdjacentZTC; 5],
    ) {
        // Define increment between test cases
        let area_inc = 2.5;

        for (i, be) in adjacent_ztc_building_elements.iter().enumerate() {
            assert_relative_eq!(be.area(), 20.0 + i as f64 * area_inc,);
        }
    }

    #[rstest]
    pub fn test_heat_flow_direction_for_adjacent_ztc(
        adjacent_ztc_building_elements: [BuildingElementAdjacentZTC; 5],
    ) {
        let temp_int_air = 20.0;
        let temp_int_surface = [19.0, 21.0, 22.0, 21.0, 19.0];
        let results = [
            HeatFlowDirection::Downwards,
            HeatFlowDirection::Upwards,
            HeatFlowDirection::Horizontal,
            HeatFlowDirection::Downwards,
            HeatFlowDirection::Upwards,
        ];

        for (i, be) in adjacent_ztc_building_elements.iter().enumerate() {
            assert_eq!(
                be.heat_flow_direction(temp_int_air, temp_int_surface[i]),
                results[i],
                "incorrect heat flow direction returned"
            );
        }
    }

    #[rstest]
    pub fn test_r_si_for_adjacent_ztc(
        adjacent_ztc_building_elements: [BuildingElementAdjacentZTC; 5],
    ) {
        let results = [0.17, 0.17, 0.13, 0.10, 0.10];

        for (i, be) in adjacent_ztc_building_elements.iter().enumerate() {
            assert_relative_eq!(be.r_si(), results[i], max_relative = 0.05);
        }
    }

    #[rstest]
    pub fn test_h_ci_for_adjacent_ztc(
        adjacent_ztc_building_elements: [BuildingElementAdjacentZTC; 5],
    ) {
        let temp_int_air = 20.0;
        let temp_int_surface = [19.0, 21.0, 22.0, 21.0, 19.0];
        let results = [0.7, 5.0, 2.5, 0.7, 5.0];

        for (i, be) in adjacent_ztc_building_elements.iter().enumerate() {
            assert_relative_eq!(be.h_ci(temp_int_air, temp_int_surface[i]), results[i],);
        }
    }

    #[rstest]
    pub fn test_h_ri_for_adjacent_ztc(
        adjacent_ztc_building_elements: [BuildingElementAdjacentZTC; 5],
    ) {
        for be in adjacent_ztc_building_elements {
            assert_relative_eq!(be.h_ri(), 5.13,);
        }
    }

    #[rstest]
    pub fn test_h_ce_for_adjacent_ztc(
        adjacent_ztc_building_elements: [BuildingElementAdjacentZTC; 5],
    ) {
        for be in adjacent_ztc_building_elements {
            assert_relative_eq!(be.h_ce(), 0.0,);
        }
    }

    #[rstest]
    pub fn test_h_re_for_adjacent_ztc(
        adjacent_ztc_building_elements: [BuildingElementAdjacentZTC; 5],
    ) {
        for be in adjacent_ztc_building_elements {
            assert_eq!(be.h_re(), 0.0, "incorrect h_re returned");
        }
    }

    #[rstest]
    pub fn test_a_sol_for_adjacent_ztc(
        adjacent_ztc_building_elements: [BuildingElementAdjacentZTC; 5],
    ) {
        for be in adjacent_ztc_building_elements {
            assert_eq!(be.a_sol(), 0.0, "incorrect a_sol returned");
        }
    }

    #[rstest]
    pub fn test_therm_rad_to_sky_for_adjacent_ztc(
        adjacent_ztc_building_elements: [BuildingElementAdjacentZTC; 5],
    ) {
        for be in adjacent_ztc_building_elements {
            assert_eq!(be.therm_rad_to_sky(), 0.0, "incorrect a_sol returned");
        }
    }

    #[rstest]
    fn test_h_pli_for_adjacent_ztc(
        adjacent_ztc_building_elements: [BuildingElementAdjacentZTC; 5],
    ) {
        let results = [
            [24.0, 12.0, 12.0, 24.0],
            [12.0, 6.0, 6.0, 12.0],
            [8.0, 4.0, 4.0, 8.0],
            [7.5, 3.75, 3.75, 7.5],
            [15.0, 7.5, 7.5, 15.0],
        ];
        for (i, be) in adjacent_ztc_building_elements.iter().enumerate() {
            assert_eq!(be.h_pli(), &results[i], "incorrect h_pli list returned");
        }
    }

    #[rstest]
    pub fn test_k_pli_for_adjacent_ztc(
        adjacent_ztc_building_elements: [BuildingElementAdjacentZTC; 5],
    ) {
        let results = [
            [0.0, 0.0, 0.0, 0.0, 19000.0],
            [18000.0, 0.0, 0.0, 0.0, 0.0],
            [8500.0, 0.0, 0.0, 0.0, 8500.0],
            [2000.0, 4000.0, 4000.0, 4000.0, 2000.0],
            [0.0, 0.0, 15000.0, 0.0, 0.0],
        ];
        for (i, be) in adjacent_ztc_building_elements.iter().enumerate() {
            assert_eq!(be.k_pli(), &results[i], "incorrect k_pli list returned");
        }
    }

    #[rstest]
    pub fn test_fabric_heat_loss_for_adjacent_ztc(
        adjacent_ztc_building_elements: [BuildingElementAdjacentZTC; 5],
    ) {
        for be in adjacent_ztc_building_elements {
            assert_eq!(
                be.fabric_heat_loss(),
                0.0,
                "incorrect fabric heat loss returned"
            );
        }
    }

    #[rstest]
    pub fn test_heat_capacity_for_adjacent_ztc(
        adjacent_ztc_building_elements: [BuildingElementAdjacentZTC; 5],
    ) {
        let results = [380., 405., 425., 440., 450.];

        for (i, be) in adjacent_ztc_building_elements.iter().enumerate() {
            assert_eq!(
                be.heat_capacity(),
                results[i],
                "incorrect heat capacity returned"
            );
        }
    }

    #[fixture]
<<<<<<< HEAD
    pub fn ground_building_elements() -> [BuildingElement; 5] {
        let be_i = BuildingElement::Ground {
            area: 20.0,
            total_area: 20.0,
            pitch: 180.,
            u_value: 1.5,
            r_f: 0.1,
            k_m: 19_000.,
            mass_distribution_class: MassDistributionClass::I,
            floor_type: FloorType::SuspendedFloor,
            edge_insulation: None,
            height_upper_surface: Some(0.5),
            thermal_transmission_walls: Some(0.5),
            thermal_resistance_of_insulation: Some(7.),
            area_per_perimeter_vent: Some(0.01),
            shield_fact_location: Some(WindShieldLocation::Sheltered),
            thermal_resistance_of_basement_walls: None,
            thermal_transmittance_of_floor_above_basement: None,
            height_basement_walls: None,
            h_pi: Some(2.0),
            h_pe: Some(2.5),
            thickness_walls: 0.2,
            depth_basement_floor: None,
            perimeter: 18.,
            psi_wall_floor_junc: 0.5,
        };
        let be_e = BuildingElement::Ground {
            area: 22.5,
            total_area: 22.5,
            pitch: 135.,
            u_value: 1.4,
            r_f: 0.2,
            k_m: 18_000.,
            mass_distribution_class: MassDistributionClass::E,
            floor_type: FloorType::SlabNoEdgeInsulation,
            edge_insulation: None,
            height_upper_surface: None,
            thermal_transmission_walls: None,
            thermal_resistance_of_insulation: None,
            area_per_perimeter_vent: None,
            shield_fact_location: None,
            thermal_resistance_of_basement_walls: None,
            thermal_transmittance_of_floor_above_basement: None,
            height_basement_walls: None,
            h_pi: Some(2.1),
            h_pe: Some(2.6),
            thickness_walls: 0.2,
            depth_basement_floor: None,
            perimeter: 19.,
            psi_wall_floor_junc: 0.6,
        };
        let be_ie = BuildingElement::Ground {
            area: 25.0,
            total_area: 25.0,
            pitch: 90.,
            u_value: 1.33,
            r_f: 0.2,
            k_m: 17_000.,
            mass_distribution_class: MassDistributionClass::IE,
            floor_type: FloorType::SlabEdgeInsulation,
            edge_insulation: Some(vec![
                EdgeInsulation::Horizontal {
                    width: 3.0,
                    edge_thermal_resistance: 2.0,
                },
                EdgeInsulation::Vertical {
                    depth: 1.0,
                    edge_thermal_resistance: 2.0,
                },
            ]),
            height_upper_surface: None,
            thermal_transmission_walls: None,
            thermal_resistance_of_insulation: None,
            area_per_perimeter_vent: None,
            shield_fact_location: None,
            thermal_resistance_of_basement_walls: None,
            thermal_transmittance_of_floor_above_basement: None,
            height_basement_walls: None,
            h_pi: Some(2.2),
            h_pe: Some(2.7),
            thickness_walls: 0.2,
            depth_basement_floor: None,
            perimeter: 20.,
            psi_wall_floor_junc: 0.7,
        };
        let be_d = BuildingElement::Ground {
            area: 27.5,
            total_area: 27.5,
            pitch: 45.,
            u_value: 1.25,
            r_f: 0.2,
            k_m: 16_000.,
            mass_distribution_class: MassDistributionClass::D,
            floor_type: FloorType::HeatedBasement,
            edge_insulation: None,
            height_upper_surface: None,
            thermal_transmission_walls: None,
            thermal_resistance_of_insulation: None,
            area_per_perimeter_vent: None,
            shield_fact_location: None,
            thermal_resistance_of_basement_walls: Some(6.),
            thermal_transmittance_of_floor_above_basement: None,
            height_basement_walls: None,
            h_pi: Some(2.3),
            h_pe: Some(2.8),
            thickness_walls: 0.2,
            depth_basement_floor: Some(2.3),
            perimeter: 21.,
            psi_wall_floor_junc: 0.8,
        };
        let be_m = BuildingElement::Ground {
            area: 30.0,
            total_area: 30.0,
            pitch: 0.,
            u_value: 1.0,
            r_f: 0.3,
            k_m: 15_000.,
            mass_distribution_class: MassDistributionClass::M,
            floor_type: FloorType::UnheatedBasement,
            edge_insulation: None,
            height_upper_surface: None,
            thermal_transmission_walls: Some(0.5),
            thermal_resistance_of_insulation: None,
            area_per_perimeter_vent: None,
            shield_fact_location: None,
            thermal_resistance_of_basement_walls: Some(0.15),
            thermal_transmittance_of_floor_above_basement: Some(1.2),
            height_basement_walls: Some(2.3),
            h_pi: Some(2.4),
            h_pe: Some(2.9),
            thickness_walls: 0.2,
            depth_basement_floor: Some(2.3),
            perimeter: 22.,
            psi_wall_floor_junc: 0.9,
        };
=======
    pub fn ground_building_elements(
        external_conditions_for_ground: Arc<ExternalConditions>,
    ) -> [BuildingElementGround; 5] {
        let be_i = BuildingElementGround::new(
            20.0,
            180.,
            1.5,
            0.1,
            19000.0,
            MassDistributionClass::I,
            2.0,
            2.5,
            18.0,
            0.5,
            external_conditions_for_ground.clone(),
        )
        .unwrap();
        let be_e = BuildingElementGround::new(
            22.5,
            135.,
            1.4,
            0.2,
            18000.0,
            MassDistributionClass::E,
            2.1,
            2.6,
            19.0,
            0.6,
            external_conditions_for_ground.clone(),
        )
        .unwrap();
        let be_ie = BuildingElementGround::new(
            25.0,
            90.,
            1.33,
            0.2,
            17000.0,
            MassDistributionClass::IE,
            2.2,
            2.7,
            20.0,
            0.7,
            external_conditions_for_ground.clone(),
        )
        .unwrap();
        let be_d = BuildingElementGround::new(
            27.5,
            45.,
            1.25,
            0.2,
            16000.0,
            MassDistributionClass::D,
            2.3,
            2.8,
            21.0,
            0.8,
            external_conditions_for_ground.clone(),
        )
        .unwrap();
        let be_m = BuildingElementGround::new(
            30.0,
            0.,
            1.0,
            0.3,
            15000.0,
            MassDistributionClass::M,
            2.4,
            2.9,
            22.0,
            0.9,
            external_conditions_for_ground,
        )
        .unwrap();
>>>>>>> 26d9da33
        [be_i, be_e, be_ie, be_d, be_m]
    }

    #[fixture]
    pub fn simulation_time_for_ground() -> SimulationTime {
        SimulationTime::new(742., 746., 1.)
    }

    #[fixture]
    pub fn external_conditions_for_ground(
        simulation_time_for_ground: SimulationTime,
    ) -> Arc<ExternalConditions> {
        let air_temp_day_jan = vec![
            0.0, 0.5, 1.0, 1.5, 2.0, 2.5, 3.0, 3.5, 4.0, 4.5, 5.0, 7.5, 10.0, 12.5, 15.0, 19.5,
            17.0, 15.0, 12.0, 10.0, 7.0, 5.0, 3.0, 1.0,
        ];
        let air_temp_day_feb: Vec<f64> = air_temp_day_jan.iter().map(|x| x + 1.0).collect();
        let air_temp_day_mar: Vec<f64> = air_temp_day_jan.iter().map(|x| x + 2.0).collect();
        let air_temp_day_apr: Vec<f64> = air_temp_day_jan.iter().map(|x| x + 3.0).collect();
        let air_temp_day_may: Vec<f64> = air_temp_day_jan.iter().map(|x| x + 4.0).collect();
        let air_temp_day_jun: Vec<f64> = air_temp_day_jan.iter().map(|x| x + 5.0).collect();
        let air_temp_day_jul: Vec<f64> = air_temp_day_jan.iter().map(|x| x + 6.0).collect();
        let air_temp_day_aug: Vec<f64> = air_temp_day_jan.iter().map(|x| x + 6.0).collect();
        let air_temp_day_sep: Vec<f64> = air_temp_day_jan.iter().map(|x| x + 5.0).collect();
        let air_temp_day_oct: Vec<f64> = air_temp_day_jan.iter().map(|x| x + 4.0).collect();
        let air_temp_day_nov: Vec<f64> = air_temp_day_jan.iter().map(|x| x + 3.0).collect();
        let air_temp_day_dec: Vec<f64> = air_temp_day_jan.iter().map(|x| x + 2.0).collect();

        let mut airtemp = vec![];
        for _ in 0..31 {
            airtemp.extend(&air_temp_day_jan);
        }
        for _ in 0..28 {
            airtemp.extend(&air_temp_day_feb);
        }
        for _ in 0..31 {
            airtemp.extend(&air_temp_day_mar);
        }
        for _ in 0..30 {
            airtemp.extend(&air_temp_day_apr);
        }
        for _ in 0..31 {
            airtemp.extend(&air_temp_day_may);
        }
        for _ in 0..30 {
            airtemp.extend(&air_temp_day_jun);
        }
        for _ in 0..31 {
            airtemp.extend(&air_temp_day_jul);
        }
        for _ in 0..31 {
            airtemp.extend(&air_temp_day_aug);
        }
        for _ in 0..30 {
            airtemp.extend(&air_temp_day_sep);
        }
        for _ in 0..31 {
            airtemp.extend(&air_temp_day_oct);
        }
        for _ in 0..30 {
            airtemp.extend(&air_temp_day_nov);
        }
        for _ in 0..31 {
            airtemp.extend(&air_temp_day_dec);
        }

        Arc::new(ExternalConditions::new(
            &simulation_time_for_ground.iter(),
            airtemp,
            vec![2.; 8760],
            vec![180.; 8760],
            vec![0.0; 8760],
            vec![0.0; 8760],
            vec![0.0; 8760],
            55.0,
            0.0,
            0,
            0,
            None,
            1.,
            None,
            DaylightSavingsConfig::NotApplicable,
            false,
            false,
            vec![],
        ))
    }

    #[rstest]
    pub fn test_no_of_nodes_for_ground(ground_building_elements: [BuildingElementGround; 5]) {
        for be in ground_building_elements {
            assert_eq!(be.number_of_nodes(), 5, "incorrect number of nodes");
            assert_eq!(
                be.number_of_inside_nodes(),
                3,
                "incorrect number of inside nodes"
            );
        }
    }

    #[rstest]
    pub fn test_area_for_ground(ground_building_elements: [BuildingElementGround; 5]) {
        // Define increment between test cases
        let area_inc = 2.5;

        for (i, be) in ground_building_elements.iter().enumerate() {
            assert_eq!(be.area(), 20.0 + i as f64 * area_inc,);
        }
    }

    #[rstest]
    pub fn test_heat_flow_direction_for_ground(
        ground_building_elements: [BuildingElementGround; 5],
    ) {
        let temp_int_air = 20.0;
        let temp_int_surface = [19.0, 21.0, 22.0, 21.0, 19.0];
        let results = [
            HeatFlowDirection::Downwards,
            HeatFlowDirection::Upwards,
            HeatFlowDirection::Horizontal,
            HeatFlowDirection::Downwards,
            HeatFlowDirection::Upwards,
        ];

        for (i, be) in ground_building_elements.iter().enumerate() {
            assert_eq!(
                be.heat_flow_direction(temp_int_air, temp_int_surface[i]),
                results[i],
                "incorrect heat flow direction returned"
            );
        }
    }

    #[rstest]
    pub fn test_r_si_for_ground(ground_building_elements: [BuildingElementGround; 5]) {
        let results = [0.17, 0.17, 0.13, 0.10, 0.10];

        for (i, be) in ground_building_elements.iter().enumerate() {
            assert_relative_eq!(be.r_si(), results[i], max_relative = 0.05);
        }
    }

    #[rstest]
    pub fn test_h_ci_for_ground(ground_building_elements: [BuildingElementGround; 5]) {
        let temp_int_air = 20.0;
        let temp_int_surface = [19.0, 21.0, 22.0, 21.0, 19.0];
        let results = [0.7, 5.0, 2.5, 0.7, 5.0];

        for (i, be) in ground_building_elements.iter().enumerate() {
            assert_eq!(be.h_ci(temp_int_air, temp_int_surface[i]), results[i],);
        }
    }

    #[rstest]
    pub fn test_h_ri_for_ground(ground_building_elements: [BuildingElementGround; 5]) {
        for be in ground_building_elements.iter() {
            assert_eq!(be.h_ri(), 5.13, "incorrect h_ri returned");
        }
    }

    #[rstest]
    pub fn test_h_ce_for_ground(ground_building_elements: [BuildingElementGround; 5]) {
        let results = [
            15.78947368,
            91.30434783,
            20.59886422,
            10.34482759,
            5.084745763,
        ];

        for (i, be) in ground_building_elements.iter().enumerate() {
            assert_relative_eq!(be.h_ce(), results[i], max_relative = 1e-6);
        }
    }

    #[rstest]
    pub fn test_h_re_for_ground(ground_building_elements: [BuildingElementGround; 5]) {
        for be in ground_building_elements.iter() {
            assert_eq!(be.h_re(), 0.0, "incorrect h_re returned");
        }
    }

    #[rstest]
    pub fn test_a_sol_for_ground(ground_building_elements: [BuildingElementGround; 5]) {
        for be in ground_building_elements.iter() {
            assert_eq!(be.a_sol(), 0.0, "incorrect a_sol returned");
        }
    }

    #[rstest]
    pub fn test_therm_rad_to_sky_for_ground(ground_building_elements: [BuildingElementGround; 5]) {
        for be in ground_building_elements.iter() {
            assert_eq!(
                be.therm_rad_to_sky(),
                0.0,
                "incorrect therm_rad_to_sky returned"
            );
        }
    }

    #[rstest]
    pub fn test_h_pli_for_ground(ground_building_elements: [BuildingElementGround; 5]) {
        let results = [
            [6.0, 3.0, 3.0, 6.0],
            [6.0, 2.896551724137931, 2.8, 5.6],
            [6.0, 2.8197879858657244, 2.66, 5.32],
            [6.0, 2.727272727272727, 2.5, 5.0],
            [6.0, 2.4000000000000004, 2.0, 4.0],
        ];
        for (i, be) in ground_building_elements.iter().enumerate() {
            assert_eq!(be.h_pli(), &results[i], "incorrect h_pli list returned");
        }
    }

    #[rstest]
    pub fn test_k_pli_for_ground(ground_building_elements: [BuildingElementGround; 5]) {
        let results = [
            [0.0, 1500000.0, 0.0, 0.0, 19000.0],
            [0.0, 1500000.0, 18000.0, 0.0, 0.0],
            [0.0, 1500000.0, 8500.0, 0.0, 8500.0],
            [0.0, 1500000.0, 4000.0, 8000.0, 4000.0],
            [0.0, 1500000.0, 0.0, 15000.0, 0.0],
        ];
        for (i, be) in ground_building_elements.iter().enumerate() {
            assert_eq!(be.k_pli(), &results[i], "incorrect k_pli list returned");
        }
    }

    // following test seems incomplete - Python test only seems to exercise the first building element in the list, and other elements come out with different values

    #[ignore = "this faulty test has been superseded upstream by a more complex (and working!) test"]
    #[rstest]
    pub fn test_temp_ext_for_ground(
        ground_building_elements: [BuildingElementGround; 5],
        simulation_time_for_ground: SimulationTime,
    ) {
        let results = [
            8.474795225438358,
            8.474795225438358,
            8.988219392771693,
            8.988219392771693,
        ];
        for be in ground_building_elements.iter() {
            for (t_idx, t_it) in simulation_time_for_ground.iter().enumerate() {
                assert_relative_eq!(be.temp_ext(t_it), results[t_idx],);
            }
        }
    }

    #[rstest]
    pub fn test_fabric_heat_loss_for_ground(ground_building_elements: [BuildingElementGround; 5]) {
        let expected = [30.0, 31.5, 33.25, 34.375, 30.0];
        for (i, be) in ground_building_elements.iter().enumerate() {
            assert_relative_eq!(be.fabric_heat_loss(), expected[i], max_relative = 1e-2);
        }
    }

    #[rstest]
    pub fn test_heat_capacity_for_ground(ground_building_elements: [BuildingElementGround; 5]) {
        let results = [380., 405., 425., 440., 450.];
        for (i, be) in ground_building_elements.iter().enumerate() {
            assert_eq!(
                be.heat_capacity(),
                results[i],
                "incorrect heat capacity returned"
            );
        }
    }

    #[fixture]
<<<<<<< HEAD
    pub fn transparent_building_element() -> BuildingElement {
        BuildingElement::Transparent {
            u_value: None,
            _area: None,
            window_openable_control: None,
            r_c: Some(0.4),
            pitch: 90.,
            orientation: 180.,
            g_value: 0.75,
            frame_area_fraction: 0.25,
            base_height: 1.,
            height: 1.25,
            width: 4.,
            free_area_height: None,
            mid_height: None,
            max_window_open_area: None,
            security_risk: None,
            window_part_list: None,
            shading: vec![],
        }
=======
    pub fn transparent_building_element(
        external_conditions: Arc<ExternalConditions>,
    ) -> BuildingElementTransparent {
        BuildingElementTransparent::new(
            90.,
            0.4,
            180.,
            0.75,
            0.25,
            1.,
            1.25,
            4.,
            vec![],
            external_conditions,
        )
>>>>>>> 26d9da33
    }

    #[rstest]
    pub fn test_no_of_nodes_for_transparent(
        transparent_building_element: BuildingElementTransparent,
    ) {
        assert_eq!(
            transparent_building_element.number_of_nodes(),
            2,
            "incorrect number of nodes"
        );
        assert_eq!(
            transparent_building_element.number_of_inside_nodes(),
            0,
            "incorrect number of inside nodes"
        );
    }

    #[rstest]
    pub fn test_area_for_transparent(transparent_building_element: BuildingElementTransparent) {
        assert_eq!(
            transparent_building_element.area(),
            5.0,
            "incorrect area returned"
        );
    }

    #[rstest]
    pub fn test_heat_flow_direction(transparent_building_element: BuildingElementTransparent) {
        // Python test uses None here, but reasonable to expecta temperature to be passed in because
        // that example only works because of the pitch set on this building element, and would fail
        // for a different value
        let stock_temperature = 20.;
        assert_eq!(
            transparent_building_element.heat_flow_direction(stock_temperature, stock_temperature),
            HeatFlowDirection::Horizontal,
            "incorrect heat flow direction returned"
        );
    }

    #[rstest]
    pub fn test_r_si_for_transparent(transparent_building_element: BuildingElementTransparent) {
        assert_relative_eq!(
            transparent_building_element.r_si(),
            0.13,
            max_relative = 1e-2
        );
    }

    #[rstest]
    pub fn test_h_ci_for_transparent(transparent_building_element: BuildingElementTransparent) {
        // Python test uses None here, but reasonable to expecta temperature to be passed in because
        // that example only works because of the pitch set on this building element, and would fail
        // for a different value
        let stock_temperature = 20.;
        assert_eq!(
            transparent_building_element.h_ci(stock_temperature, stock_temperature),
            2.5,
            "incorrect h_ci returned"
        );
    }

    #[rstest]
    pub fn test_h_ri_for_transparent(transparent_building_element: BuildingElementTransparent) {
        assert_eq!(
            transparent_building_element.h_ri(),
            5.13,
            "incorrect h_ri returned"
        );
    }

    #[rstest]
    pub fn test_h_ce_for_transparent(transparent_building_element: BuildingElementTransparent) {
        assert_eq!(
            transparent_building_element.h_ce(),
            20.0,
            "incorrect h_ce returned"
        );
    }

    #[rstest]
    pub fn test_h_re_for_transparent(transparent_building_element: BuildingElementTransparent) {
        assert_eq!(
            transparent_building_element.h_re(),
            4.14,
            "incorrect h_re returned"
        );
    }

    #[rstest]
    pub fn test_a_sol_for_transparent(transparent_building_element: BuildingElementTransparent) {
        assert_eq!(
            transparent_building_element.a_sol(),
            0.0,
            "incorrect a_sol returned"
        );
    }

    #[rstest]
    pub fn test_therm_rad_to_sky_for_transparent(
        transparent_building_element: BuildingElementTransparent,
    ) {
        assert_eq!(
            transparent_building_element.therm_rad_to_sky(),
            22.77,
            "incorrect therm_rad_to_sky returned"
        );
    }

    #[rstest]
    pub fn test_h_pli_for_transparent(transparent_building_element: BuildingElementTransparent) {
        assert_eq!(
            transparent_building_element.h_pli(),
            &[2.5],
            "incorrect h_pli list returned"
        );
    }

    #[rstest]
    pub fn test_k_pli_for_transparent(transparent_building_element: BuildingElementTransparent) {
        assert_eq!(
            transparent_building_element.k_pli(),
            &[0.0, 0.0],
            "non-zero k_pli list returned"
        );
    }

    #[rstest]
    pub fn test_temp_ext_for_transparent(
        transparent_building_element: BuildingElementTransparent,
        simulation_time: SimulationTimeIterator,
    ) {
        for (t_idx, t_it) in simulation_time.enumerate() {
            assert_eq!(
                transparent_building_element.temp_ext(t_it),
                t_idx as f64 * 5.0,
                "incorrect temp ext returned"
            );
        }
    }

    #[rstest]
    pub fn test_fabric_heat_loss_for_transparent(
        transparent_building_element: BuildingElementTransparent,
    ) {
        assert_relative_eq!(
            transparent_building_element.fabric_heat_loss(),
            8.16,
            max_relative = 1e-2
        );
    }

    #[rstest]
    pub fn test_heat_capacity(transparent_building_element: BuildingElementTransparent) {
        assert_eq!(
            transparent_building_element.heat_capacity(),
            0.,
            "incorrect heat capacity returned"
        );
    }
}<|MERGE_RESOLUTION|>--- conflicted
+++ resolved
@@ -79,56 +79,6 @@
         }
     }
 
-<<<<<<< HEAD
-    pub fn heat_capacity(&self) -> f64 {
-        match *self {
-            BuildingElement::Opaque { area, k_m, .. } => area * (k_m / JOULES_PER_KILOJOULE as f64),
-            BuildingElement::AdjacentZTC { area, k_m, .. } => {
-                area * (k_m / JOULES_PER_KILOJOULE as f64)
-            }
-            BuildingElement::AdjacentZTUSimple { area, k_m, .. } => {
-                area * (k_m / JOULES_PER_KILOJOULE as f64)
-            }
-            BuildingElement::Ground { area, k_m, .. } => area * (k_m / JOULES_PER_KILOJOULE as f64),
-            BuildingElement::Transparent { .. } => 0.0, // Set to zero as not included in heat loss calculations
-        }
-    }
-
-    /// Return calculated solar gains using pitch and orientation of element
-    pub fn solar_gains(
-        &self,
-        external_conditions: &ExternalConditions,
-        simulation_time: SimulationTimeIteration,
-    ) -> f64 {
-        match *self {
-            BuildingElement::Transparent {
-                height,
-                width,
-                pitch,
-                orientation,
-                g_value,
-                frame_area_fraction,
-                ..
-            } => {
-                let (i_sol_dir, i_sol_dif, _, _) = external_conditions
-                    .calculated_direct_diffuse_total_irradiance(
-                        pitch,
-                        orientation,
-                        false,
-                        &simulation_time,
-                    );
-                let g_value = Self::convert_g_value(g_value);
-
-                let (f_sh_dir, f_sh_dif) =
-                    shading_factors_direct_diffuse_for(self, external_conditions, simulation_time)
-                        .unwrap();
-                g_value
-                    * (i_sol_dif * f_sh_dif + i_sol_dir * f_sh_dir)
-                    * Self::calculate_area(height, width)
-                    * (1. - frame_area_fraction)
-            }
-            _ => 0.,
-=======
     fn pitch(&self) -> f64;
 
     /// Return internal surface resistance, in m2 K / W
@@ -139,7 +89,6 @@
             ..PITCH_LIMIT_HORIZ_CEILING => R_SI_UPWARDS,
             PITCH_LIMIT_HORIZ_FLOOR.. => R_SI_DOWNWARDS,
             _ => unreachable!("Rust cannot tell that above is exhaustive"),
->>>>>>> 26d9da33
         }
     }
 
@@ -178,13 +127,16 @@
     }
 
     /// Return default of zero for solar gains
-    fn solar_gains(&self, _simtime: SimulationTimeIteration) -> f64 {
-        Default::default()
+    fn solar_gains(&self, _simtime: SimulationTimeIteration) -> anyhow::Result<f64> {
+        Ok(Default::default())
     }
 
     /// Return default of one for shading factor (no shading)
-    fn shading_factors_direct_diffuse(&self, _simtime: SimulationTimeIteration) -> (f64, f64) {
-        (1.0, 1.0)
+    fn shading_factors_direct_diffuse(
+        &self,
+        _simtime: SimulationTimeIteration,
+    ) -> anyhow::Result<(f64, f64)> {
+        Ok((1.0, 1.0))
     }
 
     fn k_pli(&self) -> &[f64];
@@ -263,11 +215,14 @@
         per_element!(self, el => { el.i_sol_dir_dif(simtime) })
     }
 
-    fn solar_gains(&self, simtime: SimulationTimeIteration) -> f64 {
+    fn solar_gains(&self, simtime: SimulationTimeIteration) -> anyhow::Result<f64> {
         per_element!(self, el => { el.solar_gains(simtime) })
     }
 
-    fn shading_factors_direct_diffuse(&self, simtime: SimulationTimeIteration) -> (f64, f64) {
+    fn shading_factors_direct_diffuse(
+        &self,
+        simtime: SimulationTimeIteration,
+    ) -> anyhow::Result<(f64, f64)> {
         per_element!(self, el => { el.shading_factors_direct_diffuse(simtime) })
     }
 
@@ -427,7 +382,10 @@
         (i_sol_dir, i_sol_dif)
     }
 
-    fn shading_factors_direct_diffuse(&self, simtime: SimulationTimeIteration) -> (f64, f64) {
+    fn shading_factors_direct_diffuse(
+        &self,
+        simtime: SimulationTimeIteration,
+    ) -> anyhow::Result<(f64, f64)> {
         self.external_conditions
             .shading_reduction_factor_direct_diffuse(
                 self.base_height,
@@ -926,17 +884,6 @@
     }
 }
 
-<<<<<<< HEAD
-pub fn shading_factors_direct_diffuse_for(
-    element: &BuildingElement,
-    external_conditions: &ExternalConditions,
-    simulation_time: SimulationTimeIteration,
-) -> anyhow::Result<(f64, f64)> {
-    Ok(match element {
-        BuildingElement::Opaque {
-            base_height,
-            height,
-=======
 /// A class to represent transparent building elements (windows etc.)
 #[derive(Clone, Debug)]
 pub struct BuildingElementTransparent {
@@ -980,45 +927,15 @@
         Self {
             area: height * width,
             r_c,
->>>>>>> 26d9da33
             pitch,
             orientation,
-<<<<<<< HEAD
-            ..
-        } => external_conditions.shading_reduction_factor_direct_diffuse(
-            *base_height,
-            projected_height(*pitch, *height),
-            *width,
-            *pitch,
-            *orientation,
-            &Default::default(),
-            simulation_time,
-        )?,
-        BuildingElement::Transparent {
-=======
             g_value,
             frame_area_fraction,
->>>>>>> 26d9da33
             base_height,
             projected_height: projected_height(pitch, height),
             mid_height: base_height + height / 2.0,
             width,
             shading,
-<<<<<<< HEAD
-            ..
-        } => external_conditions.shading_reduction_factor_direct_diffuse(
-            *base_height,
-            projected_height(*pitch, *height),
-            *width,
-            *pitch,
-            *orientation,
-            shading,
-            simulation_time,
-        )?,
-        _ => (1.0, 1.0),
-    })
-}
-=======
             h_pli: [1.0 / r_c],
             k_pli: [0.0, 0.0],
             a_sol,
@@ -1026,7 +943,6 @@
             external_conditions,
         }
     }
->>>>>>> 26d9da33
 
     /// return g_value corrected for angle of solar radiation
     fn convert_g_value(&self) -> f64 {
@@ -1049,17 +965,9 @@
         self.projected_height
     }
 
-<<<<<<< HEAD
-            // BS EN ISO 13370:2017 Eqn C.4
-            let heat_flow_month = u_value * area * (temp_int_annual - temp_ext_annual)
-                + perimeter * psi_wall_floor_junc * (temp_int_month - temp_ext_month)
-                - h_pi.unwrap() * (temp_int_annual - temp_int_month)
-                + h_pe.unwrap() * (temp_ext_annual - temp_ext_month);
-=======
     pub fn mid_height(&self) -> f64 {
         self.mid_height
     }
->>>>>>> 26d9da33
 
     pub fn orientation(&self) -> f64 {
         self.orientation
@@ -1083,7 +991,7 @@
         self.pitch
     }
 
-    fn solar_gains(&self, simtime: SimulationTimeIteration) -> f64 {
+    fn solar_gains(&self, simtime: SimulationTimeIteration) -> anyhow::Result<f64> {
         let (i_sol_dir, i_sol_dif, _, _) = self
             .external_conditions
             .calculated_direct_diffuse_total_irradiance(
@@ -1094,14 +1002,17 @@
             );
         let g_value = self.convert_g_value();
 
-        let (f_sh_dir, f_sh_dif) = self.shading_factors_direct_diffuse(simtime);
-        g_value
+        let (f_sh_dir, f_sh_dif) = self.shading_factors_direct_diffuse(simtime)?;
+        Ok(g_value
             * (i_sol_dif * f_sh_dif + i_sol_dir * f_sh_dir)
             * self.area
-            * (1. - self.frame_area_fraction)
-    }
-
-    fn shading_factors_direct_diffuse(&self, simtime: SimulationTimeIteration) -> (f64, f64) {
+            * (1. - self.frame_area_fraction))
+    }
+
+    fn shading_factors_direct_diffuse(
+        &self,
+        simtime: SimulationTimeIteration,
+    ) -> anyhow::Result<(f64, f64)> {
         self.external_conditions
             .shading_reduction_factor_direct_diffuse(
                 self.base_height,
@@ -1255,7 +1166,6 @@
 mod tests {
     use super::*;
     use crate::external_conditions::DaylightSavingsConfig;
-    use crate::input::{EdgeInsulation, FloorType, WindShieldLocation};
     use crate::simulation_time::{SimulationTime, SimulationTimeIterator};
     use approx::assert_relative_eq;
     use pretty_assertions::assert_eq;
@@ -1291,120 +1201,6 @@
     }
 
     #[fixture]
-<<<<<<< HEAD
-    pub fn be_i() -> BuildingElement {
-        BuildingElement::Opaque {
-            is_unheated_pitched_roof: Some(false),
-            area: 20.0,
-            pitch: 180.0,
-            a_sol: 0.6,
-            u_value: None,
-            r_c: Some(0.25),
-            k_m: 19000.0,
-            mass_distribution_class: MassDistributionClass::I,
-            is_external_door: None,
-            orientation: 0.0,
-            base_height: 0.0,
-            height: 2.0,
-            width: 10.0,
-            h_re: None,
-            h_ci: None,
-            h_ri: None,
-            h_ce: None,
-        }
-    }
-
-    #[fixture]
-    pub fn be_e() -> BuildingElement {
-        BuildingElement::Opaque {
-            is_unheated_pitched_roof: Some(false),
-            area: 22.5,
-            pitch: 135.0,
-            a_sol: 0.61,
-            u_value: None,
-            r_c: Some(0.5),
-            k_m: 18000.0,
-            mass_distribution_class: MassDistributionClass::E,
-            is_external_door: None,
-            orientation: 180.0,
-            base_height: 0.0,
-            height: 2.25,
-            width: 10.0,
-            h_re: None,
-            h_ci: None,
-            h_ri: None,
-            h_ce: None,
-        }
-    }
-
-    #[fixture]
-    pub fn be_ie() -> BuildingElement {
-        BuildingElement::Opaque {
-            is_unheated_pitched_roof: Some(false),
-            area: 25.0,
-            pitch: 90.0,
-            a_sol: 0.62,
-            u_value: None,
-            r_c: Some(0.75),
-            k_m: 17000.0,
-            mass_distribution_class: MassDistributionClass::IE,
-            is_external_door: None,
-            orientation: 90.0,
-            base_height: 0.0,
-            height: 2.5,
-            width: 10.0,
-            h_re: None,
-            h_ci: None,
-            h_ri: None,
-            h_ce: None,
-        }
-    }
-
-    #[fixture]
-    pub fn be_d() -> BuildingElement {
-        BuildingElement::Opaque {
-            is_unheated_pitched_roof: Some(true),
-            area: 27.5,
-            pitch: 45.0,
-            a_sol: 0.63,
-            u_value: None,
-            r_c: Some(0.8),
-            k_m: 16000.0,
-            mass_distribution_class: MassDistributionClass::D,
-            is_external_door: None,
-            orientation: -90.0,
-            base_height: 0.0,
-            height: 2.75,
-            width: 10.0,
-            h_re: None,
-            h_ci: None,
-            h_ri: None,
-            h_ce: None,
-        }
-    }
-
-    #[fixture]
-    pub fn be_m() -> BuildingElement {
-        BuildingElement::Opaque {
-            is_unheated_pitched_roof: Some(false),
-            area: 30.0,
-            pitch: 0.0,
-            a_sol: 0.64,
-            u_value: None,
-            r_c: Some(0.4),
-            k_m: 15000.0,
-            mass_distribution_class: MassDistributionClass::M,
-            is_external_door: None,
-            orientation: 0.0,
-            base_height: 0.0,
-            height: 3.0,
-            width: 10.0,
-            h_re: None,
-            h_ci: None,
-            h_ri: None,
-            h_ce: None,
-        }
-=======
     pub fn be_i(external_conditions: Arc<ExternalConditions>) -> BuildingElementOpaque {
         BuildingElementOpaque::new(
             20.,
@@ -1487,7 +1283,6 @@
             10.,
             external_conditions,
         )
->>>>>>> 26d9da33
     }
 
     #[fixture]
@@ -1906,143 +1701,6 @@
     }
 
     #[fixture]
-<<<<<<< HEAD
-    pub fn ground_building_elements() -> [BuildingElement; 5] {
-        let be_i = BuildingElement::Ground {
-            area: 20.0,
-            total_area: 20.0,
-            pitch: 180.,
-            u_value: 1.5,
-            r_f: 0.1,
-            k_m: 19_000.,
-            mass_distribution_class: MassDistributionClass::I,
-            floor_type: FloorType::SuspendedFloor,
-            edge_insulation: None,
-            height_upper_surface: Some(0.5),
-            thermal_transmission_walls: Some(0.5),
-            thermal_resistance_of_insulation: Some(7.),
-            area_per_perimeter_vent: Some(0.01),
-            shield_fact_location: Some(WindShieldLocation::Sheltered),
-            thermal_resistance_of_basement_walls: None,
-            thermal_transmittance_of_floor_above_basement: None,
-            height_basement_walls: None,
-            h_pi: Some(2.0),
-            h_pe: Some(2.5),
-            thickness_walls: 0.2,
-            depth_basement_floor: None,
-            perimeter: 18.,
-            psi_wall_floor_junc: 0.5,
-        };
-        let be_e = BuildingElement::Ground {
-            area: 22.5,
-            total_area: 22.5,
-            pitch: 135.,
-            u_value: 1.4,
-            r_f: 0.2,
-            k_m: 18_000.,
-            mass_distribution_class: MassDistributionClass::E,
-            floor_type: FloorType::SlabNoEdgeInsulation,
-            edge_insulation: None,
-            height_upper_surface: None,
-            thermal_transmission_walls: None,
-            thermal_resistance_of_insulation: None,
-            area_per_perimeter_vent: None,
-            shield_fact_location: None,
-            thermal_resistance_of_basement_walls: None,
-            thermal_transmittance_of_floor_above_basement: None,
-            height_basement_walls: None,
-            h_pi: Some(2.1),
-            h_pe: Some(2.6),
-            thickness_walls: 0.2,
-            depth_basement_floor: None,
-            perimeter: 19.,
-            psi_wall_floor_junc: 0.6,
-        };
-        let be_ie = BuildingElement::Ground {
-            area: 25.0,
-            total_area: 25.0,
-            pitch: 90.,
-            u_value: 1.33,
-            r_f: 0.2,
-            k_m: 17_000.,
-            mass_distribution_class: MassDistributionClass::IE,
-            floor_type: FloorType::SlabEdgeInsulation,
-            edge_insulation: Some(vec![
-                EdgeInsulation::Horizontal {
-                    width: 3.0,
-                    edge_thermal_resistance: 2.0,
-                },
-                EdgeInsulation::Vertical {
-                    depth: 1.0,
-                    edge_thermal_resistance: 2.0,
-                },
-            ]),
-            height_upper_surface: None,
-            thermal_transmission_walls: None,
-            thermal_resistance_of_insulation: None,
-            area_per_perimeter_vent: None,
-            shield_fact_location: None,
-            thermal_resistance_of_basement_walls: None,
-            thermal_transmittance_of_floor_above_basement: None,
-            height_basement_walls: None,
-            h_pi: Some(2.2),
-            h_pe: Some(2.7),
-            thickness_walls: 0.2,
-            depth_basement_floor: None,
-            perimeter: 20.,
-            psi_wall_floor_junc: 0.7,
-        };
-        let be_d = BuildingElement::Ground {
-            area: 27.5,
-            total_area: 27.5,
-            pitch: 45.,
-            u_value: 1.25,
-            r_f: 0.2,
-            k_m: 16_000.,
-            mass_distribution_class: MassDistributionClass::D,
-            floor_type: FloorType::HeatedBasement,
-            edge_insulation: None,
-            height_upper_surface: None,
-            thermal_transmission_walls: None,
-            thermal_resistance_of_insulation: None,
-            area_per_perimeter_vent: None,
-            shield_fact_location: None,
-            thermal_resistance_of_basement_walls: Some(6.),
-            thermal_transmittance_of_floor_above_basement: None,
-            height_basement_walls: None,
-            h_pi: Some(2.3),
-            h_pe: Some(2.8),
-            thickness_walls: 0.2,
-            depth_basement_floor: Some(2.3),
-            perimeter: 21.,
-            psi_wall_floor_junc: 0.8,
-        };
-        let be_m = BuildingElement::Ground {
-            area: 30.0,
-            total_area: 30.0,
-            pitch: 0.,
-            u_value: 1.0,
-            r_f: 0.3,
-            k_m: 15_000.,
-            mass_distribution_class: MassDistributionClass::M,
-            floor_type: FloorType::UnheatedBasement,
-            edge_insulation: None,
-            height_upper_surface: None,
-            thermal_transmission_walls: Some(0.5),
-            thermal_resistance_of_insulation: None,
-            area_per_perimeter_vent: None,
-            shield_fact_location: None,
-            thermal_resistance_of_basement_walls: Some(0.15),
-            thermal_transmittance_of_floor_above_basement: Some(1.2),
-            height_basement_walls: Some(2.3),
-            h_pi: Some(2.4),
-            h_pe: Some(2.9),
-            thickness_walls: 0.2,
-            depth_basement_floor: Some(2.3),
-            perimeter: 22.,
-            psi_wall_floor_junc: 0.9,
-        };
-=======
     pub fn ground_building_elements(
         external_conditions_for_ground: Arc<ExternalConditions>,
     ) -> [BuildingElementGround; 5] {
@@ -2116,7 +1774,6 @@
             external_conditions_for_ground,
         )
         .unwrap();
->>>>>>> 26d9da33
         [be_i, be_e, be_ie, be_d, be_m]
     }
 
@@ -2387,28 +2044,6 @@
     }
 
     #[fixture]
-<<<<<<< HEAD
-    pub fn transparent_building_element() -> BuildingElement {
-        BuildingElement::Transparent {
-            u_value: None,
-            _area: None,
-            window_openable_control: None,
-            r_c: Some(0.4),
-            pitch: 90.,
-            orientation: 180.,
-            g_value: 0.75,
-            frame_area_fraction: 0.25,
-            base_height: 1.,
-            height: 1.25,
-            width: 4.,
-            free_area_height: None,
-            mid_height: None,
-            max_window_open_area: None,
-            security_risk: None,
-            window_part_list: None,
-            shading: vec![],
-        }
-=======
     pub fn transparent_building_element(
         external_conditions: Arc<ExternalConditions>,
     ) -> BuildingElementTransparent {
@@ -2424,7 +2059,6 @@
             vec![],
             external_conditions,
         )
->>>>>>> 26d9da33
     }
 
     #[rstest]
