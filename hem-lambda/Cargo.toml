[package]
name = "hem-lambda"
version = "0.30.0-alpha"
edition = "2021"

[dependencies]
anyhow = "1.0.95"
hem = { path = ".." }
lambda_http = "0.14.0"
parking_lot = "0.12.3"
serde_json = "1.0.137"
tokio = { version = "1", features = ["macros"] }
<<<<<<< HEAD
uuid = { version = "1.11.1", features = ["v4", "serde"] }
=======
uuid = { version = "1.12.0", features = ["v4", "serde"] }
>>>>>>> c960a62b
<|MERGE_RESOLUTION|>--- conflicted
+++ resolved
@@ -10,8 +10,4 @@
 parking_lot = "0.12.3"
 serde_json = "1.0.137"
 tokio = { version = "1", features = ["macros"] }
-<<<<<<< HEAD
-uuid = { version = "1.11.1", features = ["v4", "serde"] }
-=======
-uuid = { version = "1.12.0", features = ["v4", "serde"] }
->>>>>>> c960a62b
+uuid = { version = "1.12.0", features = ["v4", "serde"] }