--- conflicted
+++ resolved
@@ -5,13 +5,8 @@
 
 [dependencies]
 anyhow = "1.0.100"
-<<<<<<< HEAD
 home-energy-model = { path = ".." }
-lambda_http = "1.0.1"
-=======
-hem = { path = ".." }
 lambda_http = "1.0.2"
->>>>>>> 12c324d5
 parking_lot = "0.12.5"
 serde_json = "1.0.145"
 tokio = { version = "1", features = ["macros"] }
