use home_energy_model::output::Output;
use home_energy_model::read_weather_file::weather_data_to_vec;
use home_energy_model::{run_project, CalculationResultsWithContext, RunInput};
use lambda_http::{run, service_fn, tracing, Body, Error, Request, Response};
use parking_lot::Mutex;
use serde_json::json;
use std::io;
use std::io::{BufReader, Cursor, ErrorKind, Write};
use std::str::from_utf8;
use std::sync::Arc;
use uuid::Uuid;

async fn function_handler(event: Request) -> Result<Response<Body>, Error> {
    // Extract some useful information from the request
    let input = match event.body() {
        Body::Empty => "",
        Body::Text(text) => text.as_str(),
<<<<<<< HEAD
=======
        Body::Binary(_) => unimplemented!(),
>>>>>>> 12c324d5
        _ => unimplemented!(),
    }
    .as_bytes();

    let output = LambdaOutput::new();

    let external_conditions = weather_data_to_vec(BufReader::new(Cursor::new(include_str!(
        "../../src/weather.epw"
    ))))
    .ok();

    let resp = match run_project(RunInput::Read(Box::new(input)), &output, external_conditions, None, false, false) {
        Ok(CalculationResultsWithContext { .. }) => {
            Response::builder()
            .status(200)
            .header("Content-Type", "text/plain")
            .body(Body::from(output))
            .map_err(Box::new)?
        },
        Err(e) => Response::builder()
            .status(422)
            .header("Content-Type", "application/json")
            .body(Body::from(serde_json::to_string(&json!({"errors": [{"id": Uuid::new_v4(), "status": "422", "detail": e.to_string()}]}))?))
            .map_err(Box::new)?,
    };

    Ok(resp)
}

#[tokio::main]
async fn main() -> Result<(), Error> {
    tracing::init_default_subscriber();

    run(service_fn(function_handler)).await
}

/// This output uses a shared string that individual "file" writers (the FileLikeStringWriter type)
/// can write to - this string can then be used as the response body for the Lambda.
#[derive(Debug)]
struct LambdaOutput(Arc<Mutex<String>>);

impl LambdaOutput {
    fn new() -> Self {
        Self(Arc::new(Mutex::new(String::with_capacity(
            // output is expected to be about 4MB so allocate this up front
            2usize.pow(22),
        ))))
    }
}

impl Output for LambdaOutput {
    fn writer_for_location_key(
        &self,
        location_key: &str,
        file_extension: &str,
    ) -> anyhow::Result<impl Write> {
        Ok(FileLikeStringWriter::new(
            self.0.clone(),
            location_key,
            file_extension,
        ))
    }
}

impl Output for &LambdaOutput {
    fn writer_for_location_key(
        &self,
        location_key: &str,
        file_extension: &str,
    ) -> anyhow::Result<impl Write> {
        <LambdaOutput as Output>::writer_for_location_key(self, location_key, file_extension)
    }
}

impl From<LambdaOutput> for Body {
    fn from(value: LambdaOutput) -> Self {
        Arc::try_unwrap(value.0).unwrap().into_inner().into()
    }
}

/// Represents a writer for an individual "file".
struct FileLikeStringWriter {
    string: Arc<Mutex<String>>,
    location_key: String,
    file_extension: String,
    has_output_file_header: bool,
}

impl FileLikeStringWriter {
    fn new(string: Arc<Mutex<String>>, location_key: &str, file_extension: &str) -> Self {
        Self {
            string,
            location_key: location_key.to_string(),
            file_extension: file_extension.to_string(),
            has_output_file_header: false,
        }
    }
}

impl Write for FileLikeStringWriter {
    /// Writes out bytes to this "file" (part of the wider LambdaOutput string), making sure there is
    /// a human-readable header at the start of the file so a human can know what each part of the output
    /// is sourced from.
    fn write(&mut self, buf: &[u8]) -> io::Result<usize> {
        if !self.has_output_file_header {
            let mut output_string = self.string.lock();
            if !output_string.is_empty() {
                output_string.push_str("\n\n");
            }
            output_string.push_str(
                format!(
                    "Writing out file '{}.{}':\n\n",
                    self.location_key, self.file_extension
                )
                .as_str(),
            );
            self.has_output_file_header = true;
        }
        let utf8 = match from_utf8(buf) {
            Ok(utf8) => utf8,
            Err(_) => {
                return Err(io::Error::new(
                    ErrorKind::InvalidData,
                    "Tried to write out invalid UTF-8.",
                ));
            }
        };
        self.string.lock().push_str(utf8);
        Ok(utf8.len())
    }

    fn flush(&mut self) -> std::io::Result<()> {
        Ok(())
    }
}<|MERGE_RESOLUTION|>--- conflicted
+++ resolved
@@ -15,10 +15,7 @@
     let input = match event.body() {
         Body::Empty => "",
         Body::Text(text) => text.as_str(),
-<<<<<<< HEAD
-=======
         Body::Binary(_) => unimplemented!(),
->>>>>>> 12c324d5
         _ => unimplemented!(),
     }
     .as_bytes();
