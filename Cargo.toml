--- conflicted
+++ resolved
@@ -11,14 +11,9 @@
 argmin = "0.10.0"
 arrayvec = { version = "0.7.6", features = ["serde"] }
 atomic_float = "1.1.0"
-<<<<<<< HEAD
-bitflags = "2.6.0"
+bitflags = "2.8.0"
 bounded-vec-deque = "0.1.1"
-clap = { version = "4.5.21", features = ["derive"], optional = true }
-=======
-bitflags = "2.8.0"
 clap = { version = "4.5.26", features = ["derive"], optional = true }
->>>>>>> c960a62b
 convert_case = "0.7.1"
 csv = "1.3.1"
 derivative = "2.2.0"
@@ -32,7 +27,7 @@
 itertools = "0.14.0"
 log = "0.4.22"
 nalgebra = "0.33.2"
-ode_solvers = { version = "0.5.0", git = "https://github.com/russ-madetech/ode-solvers", branch = "events"  }
+ode_solvers = { version = "0.5.0", git = "https://github.com/russ-madetech/ode-solvers", branch = "events" }
 ordered-float = "4.6.0"
 parking_lot = { version = "0.12.3", features = ["hardware-lock-elision"] }
 partial_application = "0.2.1"
