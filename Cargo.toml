[package]
name = "home-energy-model"
version = "1.0.0-alpha-1"
edition = "2021"
rust-version = "1.83.0"
description = "An engine written in Rust implementing the Home Energy Model (HEM), an energy performance of buildings model"

[dependencies]
anyhow = "1.0.100"
arbitrary = { version = "1.4.2", features = ["derive"], optional = true }
arc-swap = "1.7.1"
argmin = "0.11.0"
atomic_float = "1.1.0"
bounded-vec-deque = "0.1.1"
chrono = "0.4.42"
clap = { version = "4.5.51", features = ["derive"], optional = true }
convert_case = "0.9.0"
csv = "1.4.0"
derivative = "2.2.0"
<<<<<<< HEAD
=======
erased-serde = "0.4.9"
>>>>>>> 0469a1de
field_types = "1.1.0"
formatx = "0.2.3"
indexmap = { version = "2.12.0", features = ["serde", "arbitrary"] }
indicatif = { version = "0.18.2", optional = true }
interp = "2.1.1"
is_close = "0.1.3"
itertools = "0.14.0"
jsonschema = "0.37.1"
monostate = "1.0.2"
nalgebra = "0.33.2"
ode_solvers = { version = "0.5.0", git = "https://github.com/russ-madetech/ode-solvers", branch = "events" }
ordered-float = "5.1.0"
parking_lot = { version = "0.12.5", features = ["hardware-lock-elision"] }
polyfit-rs = "0.2.1"
roots = "0.0.8"
serde = { version = "1.0.228", features = ["derive", "rc"] }
serde-enum-str = "0.4.0"
serde_json = { version = "1.0.145", features = ["preserve_order"] }
serde_repr = "0.1.20"
serde_valid = "2.0.0"
serde_with = { version = "3.15.1", features = ["json", "macros"] }
smartstring = { version = "1.0.1", features = ["arbitrary", "serde"] }
statrs = "0.18.0"
thiserror = "2.0.17"
tracing = "0.1.41"
tracing-subscriber = "0.3.20"
erased-serde = "0.4.8"

[dev-dependencies]
approx = "0.5.1"
pretty_assertions = "1.4.1"
rstest = "0.26.1"
walkdir = "2.5.0"

[lib]
# don't build doctests for now
doctest = false

[[bin]]
name = "hem"
path = "src/main.rs"
doc = false
required-features = ["clap"]

[profile.release]
opt-level = 3
lto = true

[workspace]
members = ["hem-lambda"]<|MERGE_RESOLUTION|>--- conflicted
+++ resolved
@@ -17,10 +17,7 @@
 convert_case = "0.9.0"
 csv = "1.4.0"
 derivative = "2.2.0"
-<<<<<<< HEAD
-=======
 erased-serde = "0.4.9"
->>>>>>> 0469a1de
 field_types = "1.1.0"
 formatx = "0.2.3"
 indexmap = { version = "2.12.0", features = ["serde", "arbitrary"] }
@@ -47,7 +44,6 @@
 thiserror = "2.0.17"
 tracing = "0.1.41"
 tracing-subscriber = "0.3.20"
-erased-serde = "0.4.8"
 
 [dev-dependencies]
 approx = "0.5.1"
