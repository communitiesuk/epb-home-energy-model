[package]
name = "hem"
version = "0.28.0-alpha"
edition = "2021"
rust-version = "1.74.1"
description = "An engine written in Rust implementing the Home Energy Model (HEM), an energy performance of buildings model"

[dependencies]
anyhow = "1.0.86"
arrayvec = { version = "0.7.4", features = ["serde"] }
atomic_float = "1.0.0"
clap = { version = "4.5.15", features = ["derive"], optional = true }
csv = "1.3.0"
derivative = "2.2.0"
formatx = "0.2.2"
indexmap = { version = "2.3.0", features = ["serde"] }
indicatif = { version = "0.17.8", optional = true }
interp = "1.0.3"
is_close = "0.1.3"
itertools = "0.13.0"
lazy_static = "1.5.0"
log = "0.4.22"
nalgebra = "0.33.0"
ordered-float = "4.2.2"
parking_lot = { version = "0.12.3", features = ["hardware-lock-elision"] }
partial_application = "0.2.1"
polyfit-rs = "0.2.1"
rand = "0.8.5"
rand_distr = "0.4.3"
rand_pcg = "0.3.1"
schemars = { version = "0.8.21", optional = true }
serde = { version = "1.0.206", features = ["derive", "rc"] }
serde-enum-str = "0.4.0"
<<<<<<< HEAD
serde_json = "1.0.122"
serde_valid = "0.24.0"
=======
serde_json = "1.0.124"
>>>>>>> 2898ab91
statrs = "0.17.1"
strum = { version = "0.26.3", features = ["derive"] }
strum_macros = "0.26.3"

[dev-dependencies]
approx = "0.5.1"
pretty_assertions = "1.4.0"
rstest = "0.22.0"
walkdir = "2.5.0"

[lib]
# don't build doctests for now
doctest = false

[[bin]]
name = "hem"
path = "src/main.rs"
doc = false
required-features = ["clap"]

[profile.release]
opt-level = 3
lto = true

[workspace]
members = ["hem-lambda", "schema-gen"]<|MERGE_RESOLUTION|>--- conflicted
+++ resolved
@@ -31,12 +31,8 @@
 schemars = { version = "0.8.21", optional = true }
 serde = { version = "1.0.206", features = ["derive", "rc"] }
 serde-enum-str = "0.4.0"
-<<<<<<< HEAD
-serde_json = "1.0.122"
+serde_json = "1.0.124"
 serde_valid = "0.24.0"
-=======
-serde_json = "1.0.124"
->>>>>>> 2898ab91
 statrs = "0.17.1"
 strum = { version = "0.26.3", features = ["derive"] }
 strum_macros = "0.26.3"
