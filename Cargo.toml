--- conflicted
+++ resolved
@@ -66,11 +66,4 @@
 lto = true
 
 [workspace]
-<<<<<<< HEAD
-members = ["hem-lambda"]
-
-[features]
-fhs = []
-=======
-members = ["hem-lambda"]
->>>>>>> 203ad82e
+members = ["hem-lambda"]