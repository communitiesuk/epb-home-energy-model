[package]
name = "hem"
version = "0.30.0-alpha"
edition = "2021"
rust-version = "1.80.0"
description = "An engine written in Rust implementing the Home Energy Model (HEM), an energy performance of buildings model"

[dependencies]
anyhow = "1.0.95"
arbitrary = { version = "1.4.1", features = ["derive"], optional = true }
argmin = "0.10.0"
arrayvec = { version = "0.7.6", features = ["serde"] }
atomic_float = "1.1.0"
bitflags = "2.8.0"
clap = { version = "4.5.27", features = ["derive"], optional = true }
convert_case = "0.7.1"
csv = "1.3.1"
derivative = "2.2.0"
erased-serde = "0.4.5"
field_types = "1.1.0"
formatx = "0.2.3"
indexmap = { version = "2.7.1", features = ["serde", "arbitrary"] }
indicatif = { version = "0.17.9", optional = true }
interp = "2.0.2"
is_close = "0.1.3"
itertools = "0.14.0"
nalgebra = "0.33.2"
ode_solvers = { version = "0.5.0", git = "https://github.com/russ-madetech/ode-solvers", branch = "events" }
ordered-float = "4.6.0"
parking_lot = { version = "0.12.3", features = ["hardware-lock-elision"] }
partial_application = "0.2.1"
polyfit-rs = "0.2.1"
rand = "0.9.0"
rand_distr = "0.5.0"
rand_mt = { version = "5.0.0", features = ["rand-traits"] }
rand_pcg = "0.9.0"
rayon = "1.10.0"
schemars = { version = "0.8.21", optional = true }
serde = { version = "1.0.217", features = ["derive", "rc"] }
serde-enum-str = "0.4.0"
serde_json = "1.0.137"
serde_repr = "0.1.19"
serde_valid = "1.0.4"
statrs = "0.18.0"
<<<<<<< HEAD
strum = { version = "0.27.0", features = ["derive"] }
strum_macros = "0.27.1"
=======
strum = { version = "0.27.1", features = ["derive"] }
strum_macros = "0.27.0"
>>>>>>> d0c0deb2
thiserror = "2.0.11"
tracing = "0.1.41"
tracing-subscriber = "0.3.19"

[dev-dependencies]
approx = "0.5.1"
jsonschema = "0.29.0"
pretty_assertions = "1.4.1"
rstest = "0.24.0"
walkdir = "2.5.0"

[lib]
# don't build doctests for now
doctest = false

[[bin]]
name = "hem"
path = "src/main.rs"
doc = false
required-features = ["clap"]

[profile.release]
opt-level = 3
lto = true

[workspace]
members = ["hem-lambda", "schema-gen"]

[features]
fhs = []
default = ["fhs"]<|MERGE_RESOLUTION|>--- conflicted
+++ resolved
@@ -42,13 +42,8 @@
 serde_repr = "0.1.19"
 serde_valid = "1.0.4"
 statrs = "0.18.0"
-<<<<<<< HEAD
-strum = { version = "0.27.0", features = ["derive"] }
+strum = { version = "0.27.1", features = ["derive"] }
 strum_macros = "0.27.1"
-=======
-strum = { version = "0.27.1", features = ["derive"] }
-strum_macros = "0.27.0"
->>>>>>> d0c0deb2
 thiserror = "2.0.11"
 tracing = "0.1.41"
 tracing-subscriber = "0.3.19"
