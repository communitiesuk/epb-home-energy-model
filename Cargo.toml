[package]
name = "home-energy-model"
version = "1.0.0-alpha-1"
edition = "2021"
rust-version = "1.83.0"
description = "An engine written in Rust implementing the Home Energy Model (HEM), an energy performance of buildings model"

[dependencies]
anyhow = "1.0.100"
arbitrary = { version = "1.4.2", features = ["derive"], optional = true }
arc-swap = "1.8.0"
argmin = "0.11.0"
atomic_float = "1.1.0"
bounded-vec-deque = "0.1.1"
chrono = "0.4.42"
<<<<<<< HEAD
clap = { version = "4.5.51", features = ["derive"], optional = true }
=======
clap = { version = "4.5.53", features = ["derive"], optional = true }
>>>>>>> 12c324d5
convert_case = "0.10.0"
csv = "1.4.0"
derivative = "2.2.0"
erased-serde = "0.4.9"
field_types = "1.1.0"
format_num = "0.1.0"
formatx = "0.2.3"
<<<<<<< HEAD
fsum = "0.1.3"
=======
>>>>>>> 12c324d5
indexmap = { version = "2.12.1", features = ["serde", "arbitrary"] }
indicatif = { version = "0.18.3", optional = true }
interp = "2.1.1"
is_close = "0.1.3"
itertools = "0.14.0"
jsonschema = "0.37.1"
monostate = "1.0.2"
nalgebra = "0.33.2"
ode_solvers = { version = "0.5.0", git = "https://github.com/russ-madetech/ode-solvers", branch = "events" }
ordered-float = "5.1.0"
parking_lot = { version = "0.12.5", features = ["hardware-lock-elision"] }
<<<<<<< HEAD
polyfit-rs = "0.2.2"
=======
partial_application = "0.2.1"
polyfit-rs = "0.2.2"
rand = "0.9.1"
rand_distr = "0.5.1"
rand_mt = { version = "5.0.0", features = ["rand-traits"] }
rand_pcg = "0.9.0"
rayon = "1.11.0"
>>>>>>> 12c324d5
roots = "0.0.8"
serde = { version = "1.0.228", features = ["derive", "rc"] }
serde-enum-str = "0.4.0"
serde_json = { version = "1.0.145", features = ["preserve_order"] }
serde_repr = "0.1.20"
<<<<<<< HEAD
serde_valid = "2.0.0"
serde_with = { version = "3.15.1", features = ["json", "macros"] }
=======
serde_valid = "2.0.1"
>>>>>>> 12c324d5
smartstring = { version = "1.0.1", features = ["arbitrary", "serde"] }
statrs = "0.18.0"
thiserror = "2.0.17"
tracing = "0.1.43"
tracing-subscriber = "0.3.22"

[dev-dependencies]
approx = "0.5.1"
pretty_assertions = "1.4.1"
rstest = "0.26.1"
walkdir = "2.5.0"

[lib]
# don't build doctests for now
doctest = false

[[bin]]
name = "hem"
path = "src/main.rs"
doc = false
required-features = ["clap"]

[profile.release]
opt-level = 3
lto = true

[workspace]
members = ["hem-lambda"]<|MERGE_RESOLUTION|>--- conflicted
+++ resolved
@@ -13,11 +13,7 @@
 atomic_float = "1.1.0"
 bounded-vec-deque = "0.1.1"
 chrono = "0.4.42"
-<<<<<<< HEAD
-clap = { version = "4.5.51", features = ["derive"], optional = true }
-=======
 clap = { version = "4.5.53", features = ["derive"], optional = true }
->>>>>>> 12c324d5
 convert_case = "0.10.0"
 csv = "1.4.0"
 derivative = "2.2.0"
@@ -25,10 +21,7 @@
 field_types = "1.1.0"
 format_num = "0.1.0"
 formatx = "0.2.3"
-<<<<<<< HEAD
 fsum = "0.1.3"
-=======
->>>>>>> 12c324d5
 indexmap = { version = "2.12.1", features = ["serde", "arbitrary"] }
 indicatif = { version = "0.18.3", optional = true }
 interp = "2.1.1"
@@ -40,28 +33,14 @@
 ode_solvers = { version = "0.5.0", git = "https://github.com/russ-madetech/ode-solvers", branch = "events" }
 ordered-float = "5.1.0"
 parking_lot = { version = "0.12.5", features = ["hardware-lock-elision"] }
-<<<<<<< HEAD
 polyfit-rs = "0.2.2"
-=======
-partial_application = "0.2.1"
-polyfit-rs = "0.2.2"
-rand = "0.9.1"
-rand_distr = "0.5.1"
-rand_mt = { version = "5.0.0", features = ["rand-traits"] }
-rand_pcg = "0.9.0"
-rayon = "1.11.0"
->>>>>>> 12c324d5
 roots = "0.0.8"
 serde = { version = "1.0.228", features = ["derive", "rc"] }
 serde-enum-str = "0.4.0"
 serde_json = { version = "1.0.145", features = ["preserve_order"] }
 serde_repr = "0.1.20"
-<<<<<<< HEAD
-serde_valid = "2.0.0"
 serde_with = { version = "3.15.1", features = ["json", "macros"] }
-=======
 serde_valid = "2.0.1"
->>>>>>> 12c324d5
 smartstring = { version = "1.0.1", features = ["arbitrary", "serde"] }
 statrs = "0.18.0"
 thiserror = "2.0.17"
